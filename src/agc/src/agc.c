/*
 * Copyright (c) 2007 - 2020 Joseph Gaeddert
 *
 * Permission is hereby granted, free of charge, to any person obtaining a copy
 * of this software and associated documentation files (the "Software"), to deal
 * in the Software without restriction, including without limitation the rights
 * to use, copy, modify, merge, publish, distribute, sublicense, and/or sell
 * copies of the Software, and to permit persons to whom the Software is
 * furnished to do so, subject to the following conditions:
 *
 * The above copyright notice and this permission notice shall be included in
 * all copies or substantial portions of the Software.
 *
 * THE SOFTWARE IS PROVIDED "AS IS", WITHOUT WARRANTY OF ANY KIND, EXPRESS OR
 * IMPLIED, INCLUDING BUT NOT LIMITED TO THE WARRANTIES OF MERCHANTABILITY,
 * FITNESS FOR A PARTICULAR PURPOSE AND NONINFRINGEMENT. IN NO EVENT SHALL THE
 * AUTHORS OR COPYRIGHT HOLDERS BE LIABLE FOR ANY CLAIM, DAMAGES OR OTHER
 * LIABILITY, WHETHER IN AN ACTION OF CONTRACT, TORT OR OTHERWISE, ARISING FROM,
 * OUT OF OR IN CONNECTION WITH THE SOFTWARE OR THE USE OR OTHER DEALINGS IN
 * THE SOFTWARE.
 */

//
// Automatic gain control
//

#include <stdlib.h>
#include <stdio.h>
#include <math.h>

#include "liquid.internal.h"

// default AGC loop bandwidth
#define AGC_DEFAULT_BW   (1e-2f)

// internal method definition
void AGC(_squelch_update_mode)(AGC() _q);

// agc structure object
struct AGC(_s) {
    // gain variables
    T g;            // current gain value
    T scale;        // output scale value

    // gain control loop filter parameters
    float bandwidth;// bandwidth-time constant
    T alpha;        // feed-back gain

    // signal level estimate
    T y2_prime;     // filtered output signal energy estimate

    // AGC locked flag
    int is_locked;

    // squelch mode
    agc_squelch_mode squelch_mode;

    // squelch threshold
    T squelch_threshold;

    // squelch timeout
    unsigned int squelch_timeout;
    unsigned int squelch_timer;
};

// create agc object
AGC() AGC(_create)(void)
{
    // create object and initialize to default parameters
    AGC() _q = (AGC()) malloc(sizeof(struct AGC(_s)));

    // initialize bandwidth
    AGC(_set_bandwidth)(_q, AGC_DEFAULT_BW);

    // reset object
    AGC(_reset)(_q);

    // squelch
    AGC(_squelch_disable)(_q);
    AGC(_squelch_set_threshold)(_q, 0.0f);
    AGC(_squelch_set_timeout  )(_q, 100);

    // set default output gain
    _q->scale = 1;

    // return object
    return _q;
}

// destroy agc object, freeing all internally-allocated memory
int AGC(_destroy)(AGC() _q)
{
    // free main object memory
    free(_q);

    return LIQUID_OK;
}

// print agc object internals
int AGC(_print)(AGC() _q)
{
    printf("agc [rssi: %12.4f dB, output gain: %.3f dB, bw: %12.4e, locked: %s, squelch: %s]:\n",
            AGC(_get_rssi)(_q),
            _q->scale > 0 ? 10.*log10f(_q->scale) : -100.0f,
            _q->bandwidth,
            _q->is_locked ? "yes" : "no",
            _q->squelch_mode == LIQUID_AGC_SQUELCH_DISABLED ? "disabled" : "enabled");
    return LIQUID_OK;
}

// reset agc object's internal state
int AGC(_reset)(AGC() _q)
{
    // reset gain estimate
    _q->g = 1.0f;

    // reset signal level estimate
    _q->y2_prime = 1.0f;

    // unlock gain control
    AGC(_unlock)(_q);

    // reset squelch state
    _q->squelch_mode = (_q->squelch_mode == LIQUID_AGC_SQUELCH_DISABLED) ?
        LIQUID_AGC_SQUELCH_DISABLED : LIQUID_AGC_SQUELCH_ENABLED;

    return LIQUID_OK;
}

// execute automatic gain control loop
//  _q      :   agc object
//  _x      :   input sample
//  _y      :   output sample
int AGC(_execute)(AGC() _q,
                  TC    _x,
                  TC *  _y)
{
    // apply gain to input sample
    *_y = _x * _q->g;

    // compute output signal energy
    T y2 = crealf( (*_y)*conjf(*_y) );

    // smooth energy estimate using single-pole low-pass filter
    _q->y2_prime = (1.0-_q->alpha)*_q->y2_prime + _q->alpha*y2;

    // return if locked
    if (_q->is_locked)
        return LIQUID_OK;

    // update gain according to output energy
    if (_q->y2_prime > 1e-6f)
        _q->g *= expf( -0.5f*_q->alpha*logf(_q->y2_prime) );

    // clamp to 120 dB gain
    if (_q->g > 1e6f)
        _q->g = 1e6f;

    // udpate squelch mode appropriately
    AGC(_squelch_update_mode)(_q);

    // apply output scale
    *_y *= _q->scale;

    return LIQUID_OK;
}

// execute automatic gain control on block of samples
//  _q      : automatic gain control object
//  _x      : input data array, [size: _n x 1]
//  _n      : number of input, output samples
//  _y      : output data array, [size: _n x 1]
int AGC(_execute_block)(AGC()        _q,
                        TC *         _x,
                        unsigned int _n,
                        TC *         _y)
{
    unsigned int i;
    for (i=0; i<_n; i++) {
        int rc = AGC(_execute)(_q, _x[i], &_y[i]);

        if (rc != LIQUID_OK)
            return rc;
    }

    return LIQUID_OK;
}

// lock agc
int AGC(_lock)(AGC() _q)
{
    _q->is_locked = 1;
    
    return LIQUID_OK;
}

// unlock agc
int AGC(_unlock)(AGC() _q)
{
    _q->is_locked = 0;
    return LIQUID_OK;
}

// get agc loop bandwidth
float AGC(_get_bandwidth)(AGC() _q)
{
    return _q->bandwidth;
}

// set agc loop bandwidth
//  _q      :   agc object
//  _BT     :   bandwidth
int AGC(_set_bandwidth)(AGC() _q,
                        float _bt)
{
    // check to ensure bandwidth is reasonable
    if ( _bt < 0 ) {
<<<<<<< HEAD
        liquid_error(-1,"agc_%s_set_bandwidth(), bandwidth must be positive", EXTENSION_FULL);
        return;
    } else if ( _bt > 1.0f ) {
        liquid_error(-1,"agc_%s_set_bandwidth(), bandwidth must less than 1.0", EXTENSION_FULL);
        return;
=======
        liquid_error(LIQUID_ERROR_INVALID_CONFIGURATION, "agc_%s_set_bandwidth(), bandwidth must be positive", EXTENSION_FULL);
        return LIQUID_ERROR_INVALID_CONFIGURATION;
    } else if ( _bt > 1.0f ) {
        liquid_error(LIQUID_ERROR_INVALID_CONFIGURATION, "agc_%s_set_bandwidth(), bandwidth must less than 1.0\n", EXTENSION_FULL);
        return LIQUID_ERROR_INVALID_CONFIGURATION;
>>>>>>> bd1e4ba0
    }

    // set internal bandwidth
    _q->bandwidth = _bt;

    // compute filter coefficient based on bandwidth
    _q->alpha = _q->bandwidth;
    
    return LIQUID_OK;
}

// get estimated signal level (linear)
float AGC(_get_signal_level)(AGC() _q)
{
    return 1.0f / _q->g;
}

// set estimated signal level (linear)
int AGC(_set_signal_level)(AGC() _q,
                           float _x2)
{
    // check to ensure signal level is reasonable
    if ( _x2 <= 0 ) {
        liquid_error(-1,"error: agc_%s_set_signal_level(), bandwidth must be greater than zero", EXTENSION_FULL);
        return;
    }

    // set internal gain appropriately
    _q->g = 1.0f / _x2;

    // reset internal output signal level
    _q->y2_prime = 1.0f;
    
    return LIQUID_OK;
}

// get estimated signal level (dB)
float AGC(_get_rssi)(AGC() _q)
{
    return -20*log10(_q->g);
}

// set estimated signal level (dB)
int AGC(_set_rssi)(AGC() _q,
                   float _rssi)
{
    // set internal gain appropriately
    _q->g = powf(10.0f, -_rssi/20.0f);

    // ensure resulting gain is not arbitrarily low
    if (_q->g < 1e-16f)
        _q->g = 1e-16f;

    // reset internal output signal level
    _q->y2_prime = 1.0f;

    return LIQUID_OK;
}

// get internal gain
float AGC(_get_gain)(AGC() _q)
{
    return _q->g;
}

// set internal gain
int AGC(_set_gain)(AGC() _q,
                   float _gain)
{
    // check to ensure gain is reasonable
    if ( _gain <= 0 ) {
<<<<<<< HEAD
        liquid_error(-1,"error: agc_%s_set_gain(), gain must be greater than zero", EXTENSION_FULL);
        return;
=======
        liquid_error(LIQUID_ERROR_INVALID_CONFIGURATION, "agc_%s_set_gain(), gain must be greater than zero\n", EXTENSION_FULL);
        return LIQUID_ERROR_INVALID_CONFIGURATION;
>>>>>>> bd1e4ba0
    }

    // set internal gain appropriately
    _q->g = _gain;
    
    return LIQUID_OK;
}

// get scale
float AGC(_get_scale)(AGC() _q)
{
    return _q->scale;
}

// set scale
int AGC(_set_scale)(AGC() _q,
                    float _scale)
{
    // check to ensure gain is reasonable
    if ( _scale <= 0 ) {
        liquid_error(-1,"error: agc_%s_set_scale(), scale must be greater than zero", EXTENSION_FULL);
        return;
    }

    // set internal gain appropriately
    _q->scale = _scale;
    return LIQUID_OK;
}

// initialize internal gain on input array
//  _q      : automatic gain control object
//  _x      : input data array, [size: _n x 1]
//  _n      : number of input, output samples
int AGC(_init)(AGC()        _q,
               TC *         _x,
               unsigned int _n)
{
    // ensure number of samples is greater than zero
    if ( _n == 0 ) {
<<<<<<< HEAD
        liquid_error(-1,"error: agc_%s_init(), number of samples must be greater than zero", EXTENSION_FULL);
        return;
=======
        liquid_error(LIQUID_ERROR_INVALID_CONFIGURATION, "agc_%s_init(), number of samples must be greater than zero\n", EXTENSION_FULL);
        return LIQUID_ERROR_INVALID_CONFIGURATION;
>>>>>>> bd1e4ba0
    }

    // compute sum squares on input
    // TODO: use vector methods for this
    unsigned int i;
    T x2 = 0;
    for (i=0; i<_n; i++)
        x2 += crealf( _x[i]*conjf(_x[i]) );

    // compute RMS level and ensure result is positive
    x2 = sqrtf( x2 / (float) _n ) + 1e-16f;

    // set internal gain based on estimated signal level
    AGC(_set_signal_level)(_q, x2);
    return LIQUID_OK;
}

// enable squelch mode
int AGC(_squelch_enable)(AGC() _q)
{
    _q->squelch_mode = LIQUID_AGC_SQUELCH_ENABLED;
    return LIQUID_OK;
}

// disable squelch mode
int AGC(_squelch_disable)(AGC() _q)
{
    _q->squelch_mode = LIQUID_AGC_SQUELCH_DISABLED;
    return LIQUID_OK;
}

// is squelch enabled?
int  AGC(_squelch_is_enabled)(AGC() _q)
{
    return _q->squelch_mode == LIQUID_AGC_SQUELCH_DISABLED ? 0 : 1;
}

// set squelch threshold
//  _q          :   automatic gain control object
//  _thresh_dB  :   threshold for enabling squelch [dB]
int AGC(_squelch_set_threshold)(AGC() _q,
                                T     _threshold)
{
    _q->squelch_threshold = _threshold;
    return LIQUID_OK;
}

// get squelch threshold [dB]
T AGC(_squelch_get_threshold)(AGC() _q)
{
    return _q->squelch_threshold;
}

// set squelch timeout
//  _q       : automatic gain control object
//  _timeout : timeout before enabling squelch [samples]
int AGC(_squelch_set_timeout)(AGC()        _q,
                              unsigned int _timeout)
{
    _q->squelch_timeout = _timeout;
    return LIQUID_OK;
}

// get squelch timeout [samples]
unsigned int AGC(_squelch_get_timeout)(AGC() _q)
{
    return _q->squelch_timeout;
}

// get squelch mode
int AGC(_squelch_get_status)(AGC() _q)
{
    return _q->squelch_mode;
}

//
// internal methods
//

// update squelch mode appropriately
void AGC(_squelch_update_mode)(AGC() _q)
{
    //
    int threshold_exceeded = (AGC(_get_rssi)(_q) > _q->squelch_threshold);

    // update state
    switch (_q->squelch_mode) {
    case LIQUID_AGC_SQUELCH_ENABLED:
        _q->squelch_mode = threshold_exceeded ? LIQUID_AGC_SQUELCH_RISE : LIQUID_AGC_SQUELCH_ENABLED;
        break;
    case LIQUID_AGC_SQUELCH_RISE:
        _q->squelch_mode = threshold_exceeded ? LIQUID_AGC_SQUELCH_SIGNALHI : LIQUID_AGC_SQUELCH_FALL;
        break;
    case LIQUID_AGC_SQUELCH_SIGNALHI:
        _q->squelch_mode = threshold_exceeded ? LIQUID_AGC_SQUELCH_SIGNALHI : LIQUID_AGC_SQUELCH_FALL;
        break;
    case LIQUID_AGC_SQUELCH_FALL:
        _q->squelch_mode = threshold_exceeded ? LIQUID_AGC_SQUELCH_SIGNALHI : LIQUID_AGC_SQUELCH_SIGNALLO;
        _q->squelch_timer = _q->squelch_timeout;
        break;
    case LIQUID_AGC_SQUELCH_SIGNALLO:
        _q->squelch_timer--;
        if (_q->squelch_timer == 0)
            _q->squelch_mode = LIQUID_AGC_SQUELCH_TIMEOUT;
        else if (threshold_exceeded)
            _q->squelch_mode = LIQUID_AGC_SQUELCH_SIGNALHI;
        break;
    case LIQUID_AGC_SQUELCH_TIMEOUT:
        _q->squelch_mode = LIQUID_AGC_SQUELCH_ENABLED;
        break;
    case LIQUID_AGC_SQUELCH_DISABLED:
        break;
    case LIQUID_AGC_SQUELCH_UNKNOWN:
    default:
        fprintf(stderr,"warning: agc_%s_execute(), invalid squelch mode: %d\n",
                EXTENSION_FULL, _q->squelch_mode);
    }
}
<|MERGE_RESOLUTION|>--- conflicted
+++ resolved
@@ -214,21 +214,10 @@
                         float _bt)
 {
     // check to ensure bandwidth is reasonable
-    if ( _bt < 0 ) {
-<<<<<<< HEAD
-        liquid_error(-1,"agc_%s_set_bandwidth(), bandwidth must be positive", EXTENSION_FULL);
-        return;
-    } else if ( _bt > 1.0f ) {
-        liquid_error(-1,"agc_%s_set_bandwidth(), bandwidth must less than 1.0", EXTENSION_FULL);
-        return;
-=======
-        liquid_error(LIQUID_ERROR_INVALID_CONFIGURATION, "agc_%s_set_bandwidth(), bandwidth must be positive", EXTENSION_FULL);
-        return LIQUID_ERROR_INVALID_CONFIGURATION;
-    } else if ( _bt > 1.0f ) {
-        liquid_error(LIQUID_ERROR_INVALID_CONFIGURATION, "agc_%s_set_bandwidth(), bandwidth must less than 1.0\n", EXTENSION_FULL);
-        return LIQUID_ERROR_INVALID_CONFIGURATION;
->>>>>>> bd1e4ba0
-    }
+    if ( _bt < 0 )
+        return liquid_error(LIQUID_EICONFIG,"agc_%s_set_bandwidth(), bandwidth must be positive", EXTENSION_FULL);
+    if ( _bt > 1.0f )
+        return liquid_error(LIQUID_EICONFIG,"agc_%s_set_bandwidth(), bandwidth must less than 1.0", EXTENSION_FULL);
 
     // set internal bandwidth
     _q->bandwidth = _bt;
@@ -250,10 +239,8 @@
                            float _x2)
 {
     // check to ensure signal level is reasonable
-    if ( _x2 <= 0 ) {
-        liquid_error(-1,"error: agc_%s_set_signal_level(), bandwidth must be greater than zero", EXTENSION_FULL);
-        return;
-    }
+    if ( _x2 <= 0 )
+        return liquid_error(-1,"error: agc_%s_set_signal_level(), bandwidth must be greater than zero", EXTENSION_FULL);
 
     // set internal gain appropriately
     _q->g = 1.0f / _x2;
@@ -298,15 +285,8 @@
                    float _gain)
 {
     // check to ensure gain is reasonable
-    if ( _gain <= 0 ) {
-<<<<<<< HEAD
-        liquid_error(-1,"error: agc_%s_set_gain(), gain must be greater than zero", EXTENSION_FULL);
-        return;
-=======
-        liquid_error(LIQUID_ERROR_INVALID_CONFIGURATION, "agc_%s_set_gain(), gain must be greater than zero\n", EXTENSION_FULL);
-        return LIQUID_ERROR_INVALID_CONFIGURATION;
->>>>>>> bd1e4ba0
-    }
+    if ( _gain <= 0 )
+        return liquid_error(LIQUID_EICONFIG,"error: agc_%s_set_gain(), gain must be greater than zero", EXTENSION_FULL);
 
     // set internal gain appropriately
     _q->g = _gain;
@@ -325,10 +305,8 @@
                     float _scale)
 {
     // check to ensure gain is reasonable
-    if ( _scale <= 0 ) {
-        liquid_error(-1,"error: agc_%s_set_scale(), scale must be greater than zero", EXTENSION_FULL);
-        return;
-    }
+    if ( _scale <= 0 )
+        return liquid_error(-1,"error: agc_%s_set_scale(), scale must be greater than zero", EXTENSION_FULL);
 
     // set internal gain appropriately
     _q->scale = _scale;
@@ -344,15 +322,8 @@
                unsigned int _n)
 {
     // ensure number of samples is greater than zero
-    if ( _n == 0 ) {
-<<<<<<< HEAD
-        liquid_error(-1,"error: agc_%s_init(), number of samples must be greater than zero", EXTENSION_FULL);
-        return;
-=======
-        liquid_error(LIQUID_ERROR_INVALID_CONFIGURATION, "agc_%s_init(), number of samples must be greater than zero\n", EXTENSION_FULL);
-        return LIQUID_ERROR_INVALID_CONFIGURATION;
->>>>>>> bd1e4ba0
-    }
+    if ( _n == 0 )
+        return liquid_error(LIQUID_EICONFIG,"error: agc_%s_init(), number of samples must be greater than zero", EXTENSION_FULL);
 
     // compute sum squares on input
     // TODO: use vector methods for this
