--- conflicted
+++ resolved
@@ -22,12 +22,6 @@
 
 // Run-time library version numbers, error handling
 
-<<<<<<< HEAD
-=======
-#include <assert.h>
-#include <string.h>
-
->>>>>>> bd1e4ba0
 #include "liquid.internal.h"
 
 const char liquid_version[] = LIQUID_VERSION;
@@ -42,125 +36,66 @@
     return LIQUID_VERSION_NUMBER;
 }
 
-<<<<<<< HEAD
-void * liquid_error(int _code, char * _format, ...)
+// report error
+int liquid_error_fl(int          _code,
+                    const char * _file,
+                    int          _line,
+                    const char * _format,
+                    ...)
 {
     va_list argptr;
     va_start(argptr, _format);
-    fprintf(stderr,"error %d: ", _code);
+    fprintf(stderr,"error [%d]: %s\n", _code, liquid_error_info(_code));
+    fprintf(stderr,"  %s:%u\n", _file, _line);
     vfprintf(stderr, _format, argptr);
     fprintf(stderr,"\n");
     va_end(argptr);
 #if LIQUID_STRICT_EXIT
     exit(_code);
 #endif
+    return _code;
+}
+
+// report error
+void * liquid_error_config_fl(const char * _file,
+                              int          _line,
+                              const char * _format,
+                              ...)
+{
+    int code = LIQUID_EICONFIG;
+    va_list argptr;
+    va_start(argptr, _format);
+    fprintf(stderr,"error [%d]: %s\n", code, liquid_error_info(code));
+    fprintf(stderr,"  %s:%u\n", _file, _line);
+    vfprintf(stderr, _format, argptr);
+    fprintf(stderr,"\n");
+    va_end(argptr);
+#if LIQUID_STRICT_EXIT
+    exit(code);
+#endif
     return NULL;
-=======
-//
-// error handling
-//
+}
 
-// filename from which error originated
-char liquid_error_filename[LIQUID_ERROR_STRLEN] = "";
+const char * liquid_error_str[LIQUID_NUM_ERRORS] = {
+    "ok",                                                   // LIQUID_OK
+    "internal logic error",                                 // LIQUID_EINT
+    "invalid parameter or configuration",                   // LIQUID_EICONFIG
+    "input out of range",                                   // LIQUID_EIVAL
+    "invalid vector length or dimension",                   // LIQUID_EIRANGE
+    "invalid mode",                                         // LIQUID_EIMODE
+    "unsupported mode",                                     // LIQUID_EUMODE
+    "object has not been created or properly initialized",  // LIQUID_ENOINIT
+    "not enough memory allocated for operation",            // LIQUID_EIMEM
+    "file input/output",                                    // LIQUID_EIO
+};
 
-// line number
-int liquid_error_line = -1;
-
-// static error value
-int liquid_error_value = LIQUID_OK;
-
-// error message
-char liquid_error_message[LIQUID_ERROR_STRLEN] = "";
-
-// format error internally and print to standard output
-//  _file       :   name of file (preprocessor macro)
-//  _line       :   line number (preprocessor macro)
-//  _code       :   error code
-void liquid_format_error(const char * _file,
-                         unsigned int _line,
-                         int          _code)
+// get error string given code
+const char * liquid_error_info(liquid_error_code _code)
 {
-    // check code
-    switch (_code) {
-    case LIQUID_OK:
-    case LIQUID_ERROR_INVALID_CONFIGURATION:
-    case LIQUID_ERROR_INPUT_VALUE_OUT_OF_RANGE:
-    case LIQUID_ERROR_INPUT_DIMENSION_OUT_OF_RANGE:
-    case LIQUID_ERROR_INVALID_MODE:
-    case LIQUID_ERROR_UNSUPPORTED_MODE:
-    case LIQUID_ERROR_OBJECT_NOT_INITIALIZED:
-    case LIQUID_ERROR_INSUFFICIENT_MEMORY:
-    case LIQUID_ERROR_FILE_IO:
-    case LIQUID_ERROR_INTERNAL_LOGIC:
-        break;
-    default:
-        // invalid error passed to this method; this itself is an error
-        // TODO: use this method to format this error
-        fprintf(stderr,"error: invalid error code passed to error format\n");
-        assert(0);
+    if (_code < 0 || _code >= LIQUID_NUM_ERRORS) {
+        liquid_error(LIQUID_EIMODE,"error code %d is out of range", _code);
+        return NULL;
     }
 
-    // copy filename
-    strncpy(liquid_error_filename, _file, LIQUID_ERROR_STRLEN-1);
-
-    // copy line number
-    liquid_error_line = _line;
-
-    // copy error code
-    liquid_error_value = _code;
+    return liquid_error_str[_code];
 }
-
-// print error status; example:
-//  error: [1] LIQUID_ERROR_INVALID_CONFIGURATION
-//      src/filter/src/firfilt.c:77: firfilt_crcf_create(),
-//      cutoff-frequency must be greater than zero
-void liquid_error_print(void)
-{
-    // ignore if there is no error
-    if (liquid_error_value == LIQUID_OK)
-        return;
-
-    // print code
-    fprintf(stderr,"error: [%d] ", liquid_error_value);
-    switch (liquid_error_value) {
-    case LIQUID_ERROR_INVALID_CONFIGURATION:
-        fprintf(stderr,"LIQUID_ERROR_INVALID_CONFIGURATION\n");
-        break;
-    case LIQUID_ERROR_INPUT_VALUE_OUT_OF_RANGE:
-        fprintf(stderr,"LIQUID_ERROR_INPUT_VALUE_OUT_OF_RANGE\n");
-        break;
-    case LIQUID_ERROR_INPUT_DIMENSION_OUT_OF_RANGE:
-        fprintf(stderr,"LIQUID_ERROR_INPUT_DIMENSION_OUT_OF_RANGE\n");
-        break;
-    case LIQUID_ERROR_INVALID_MODE:
-        fprintf(stderr,"LIQUID_ERROR_INVALID_MODE\n");
-        break;
-    case LIQUID_ERROR_UNSUPPORTED_MODE:
-        fprintf(stderr,"LIQUID_ERROR_UNSUPPORTED_MODE\n");
-        break;
-    case LIQUID_ERROR_OBJECT_NOT_INITIALIZED:
-        fprintf(stderr,"LIQUID_ERROR_OBJECT_NOT_INITIALIZED\n");
-        break;
-    case LIQUID_ERROR_INSUFFICIENT_MEMORY:
-        fprintf(stderr,"LIQUID_ERROR_INSUFFICIENT_MEMORY\n");
-        break;
-    case LIQUID_ERROR_FILE_IO:
-        fprintf(stderr,"LIQUID_ERROR_FILE_IO\n");
-        break;
-    case LIQUID_ERROR_INTERNAL_LOGIC:
-        fprintf(stderr,"LIQUID_ERROR_INTERNAL_LOGIC\n");
-        break;
-    default:
-        // invalid error passed to this method; this itself is an error
-        // TODO: use this method to format this error
-        fprintf(stderr,"error: invalid error code passed to error print\n");
-        assert(0);
-    }
-
-    // print file, line, and method information
-    fprintf(stderr,"    %s:%d\n", liquid_error_filename, liquid_error_line);
-
-    // print custom error message
-    fprintf(stderr,"    %s\n", liquid_error_message);
->>>>>>> bd1e4ba0
-}
