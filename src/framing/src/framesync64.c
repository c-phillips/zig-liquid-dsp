--- conflicted
+++ resolved
@@ -599,16 +599,10 @@
                 _q->framestats.fec0          = LIQUID_FEC_NONE;
                 _q->framestats.fec1          = LIQUID_FEC_GOLAY2412;
 
-<<<<<<< HEAD
                 _q->callback(_q->payload_dec,
                              _q->crc_pass,
                              &_q->payload_dec[8],
-=======
-                _q->callback(NULL,
-                             0,
-                             _q->payload_dec,
                              64,
->>>>>>> 9e5774f9
                              _q->crc_pass,
                              _q->framestats,
                              _q->userdata);
