--- conflicted
+++ resolved
@@ -80,10 +80,11 @@
 
     // initialize public values
     ga->userdata = _userdata;
-    ga->num_parameters = _parent->num_traits;
+    ga->num_parameters  = _parent->num_traits;
     ga->population_size = _population_size;
-    ga->get_utility = _get_utility;
-    ga->minimize = ( _minmax==LIQUID_OPTIM_MINIMIZE ) ? 1 : 0;
+    ga->mutation_rate   = _mutation_rate;
+    ga->get_utility     = _get_utility;
+    ga->minimize        = ( _minmax==LIQUID_OPTIM_MINIMIZE ) ? 1 : 0;
 
     ga->bits_per_chromosome = _parent->num_bits;
 
@@ -151,8 +152,6 @@
     for (i=0; i<_g->population_size; i++) {
         printf("%4u: [%8.4f] ", i, _g->utility[i]);
         chromosome_printf( _g->population[i] );
-<<<<<<< HEAD
-=======
     }
 }
 
@@ -190,7 +189,6 @@
             // copy utility
             _g->utility[i] = _g->utility[k];
         }
->>>>>>> d17e55a3
     }
 
     // set internal variables
@@ -208,46 +206,6 @@
     }
 
     _g->mutation_rate = _mutation_rate;
-
-// set population/selection size
-void ga_search_set_population_size(ga_search _g,
-                                   unsigned int _population_size,
-                                   unsigned int _selection_size)
-{
-    // validate input
-    if (_population_size < 2) {
-        fprintf(stderr,"error: ga_search_set_population_size(), population must be at least 2\n");
-        exit(1);
-    } else if (_selection_size == 0) {
-        fprintf(stderr,"error: ga_search_set_population_size(), selection size must be greater than zero\n");
-        exit(1);
-    } else if (_selection_size >= _population_size) {
-        fprintf(stderr,"error: ga_search_set_population_size(), selection size must be less than population\n");
-        exit(1);
-    }
-
-    // re-size arrays
-    _g->population = (chromosome*) realloc( _g->population, _population_size*sizeof(chromosome) );
-    _g->utility = (float*) realloc( _g->utility, _population_size*sizeof(float) );
-
-    // initialize new chromosomes (copies)
-    if (_population_size > _g->population_size) {
-
-        unsigned int i;
-        unsigned int k = _g->population_size-1; // least optimal
-
-        for (i=_g->population_size; i<_population_size; i++) {
-            // clone chromosome, copying internal values
-            _g->population[i] = chromosome_create_clone(_g->population[k]);
-
-            // copy utility
-            _g->utility[i] = _g->utility[k];
-        }
-    }
-
-    // set internal variables
-    _g->population_size = _population_size;
-    _g->selection_size  = _selection_size;
 }
 
 // Execute the search
