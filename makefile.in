--- conflicted
+++ resolved
@@ -432,11 +432,8 @@
 
 # list explicit targets and dependencies here
 filter_includes :=						\
-<<<<<<< HEAD
+	src/filter/src/autocorr.c				\
 	src/filter/src/dds.c					\
-=======
-	src/filter/src/autocorr.c				\
->>>>>>> c57f9948
 	src/filter/src/fftfilt.c				\
 	src/filter/src/firdecim.c				\
 	src/filter/src/firfarrow.c				\
@@ -1396,11 +1393,8 @@
 	examples/cpfskmodem_psd_example				\
 	examples/cvsd_example					\
 	examples/detector_cccf_example				\
-<<<<<<< HEAD
 	examples/dds_cccf_example				\
-=======
 	examples/dsssframesync_example				\
->>>>>>> c57f9948
 	examples/dotprod_rrrf_example				\
 	examples/dotprod_cccf_example				\
 	examples/eqlms_cccf_block_example			\
