# Copyright (c) 2007 - 2023 Joseph Gaeddert
# 
# Permission is hereby granted, free of charge, to any person obtaining a copy
# of this software and associated documentation files (the "Software"), to deal
# in the Software without restriction, including without limitation the rights
# to use, copy, modify, merge, publish, distribute, sublicense, and/or sell
# copies of the Software, and to permit persons to whom the Software is
# furnished to do so, subject to the following conditions:
# 
# The above copyright notice and this permission notice shall be included in
# all copies or substantial portions of the Software.
# 
# THE SOFTWARE IS PROVIDED "AS IS", WITHOUT WARRANTY OF ANY KIND, EXPRESS OR
# IMPLIED, INCLUDING BUT NOT LIMITED TO THE WARRANTIES OF MERCHANTABILITY,
# FITNESS FOR A PARTICULAR PURPOSE AND NONINFRINGEMENT. IN NO EVENT SHALL THE
# AUTHORS OR COPYRIGHT HOLDERS BE LIABLE FOR ANY CLAIM, DAMAGES OR OTHER
# LIABILITY, WHETHER IN AN ACTION OF CONTRACT, TORT OR OTHERWISE, ARISING FROM,
# OUT OF OR IN CONNECTION WITH THE SOFTWARE OR THE USE OR OTHER DEALINGS IN
# THE SOFTWARE.

# 
# Makefile for liquid-dsp libraries
#
# Targets:
#    all            : dynamic shared-library object (e.g. libliquid.so)
#    install        : install the dynamic shared library object and headers
#    uninstall      : uninstall the library and header file(s)
#    clean          : clean all targets (bench, check, examples, etc)
#    distclean      : removes everything except the originally distributed files
#    check          : build and run autotest program
#    bench          : build and run benchmarking program
#    examples       : build all examples
#    sandbox        : build all sandbox examples
#    programs       : build all programs, but don't run anything
#    world          : build absolutely everything (but don't install)
#
#    clean-modules  : clean all modules
#    clean-examples : clean examples programs
#    clean-sandbox  : clean sandbox programs
#    clean-check    : clean autotest program
#    clean-bench    : clean benchmark program
#

# autoconf initialization macros
NAME		:= @PACKAGE_NAME@
VERSION		:= @PACKAGE_VERSION@
BUGREPORT	:= @PACKAGE_BUGREPORT@
AR_LIB		:= @AR_LIB@
SH_LIB		:= @SH_LIB@

# paths
prefix		:= @prefix@
exec_prefix	:= @exec_prefix@
VPATH		:= @srcdir@
srcdir		:= @srcdir@
libdir		:= @libdir@
include_dirs	:= . include

# programs
CC		:= @CC@
CXX		:= g++
MV		:= mv -f
RM		:= rm -f
SED		:= @SED@
GREP		:= @GREP@
AR		:= @AR@
LIBTOOL		:= @LIBTOOL@
RANLIB		:= @RANLIB@

# flags
INCLUDE_CFLAGS	= $(addprefix -I,$(include_dirs))
COVERAGE_FLAGS  = @COVERAGE_OPTION@ # dynamic library linker needs separate flag
CONFIG_CFLAGS	= @CFLAGS@ @DEBUG_MSG_OPTION@ @ARCH_OPTION@ ${COVERAGE_FLAGS}
CPPFLAGS	= @CPPFLAGS@ $(INCLUDE_CFLAGS)
CFLAGS		= $(CONFIG_CFLAGS) -Wall -fPIC -Wno-deprecated -Wno-deprecated-declarations
CXXFLAGS	= $(CFLAGS) -std=c++14 -Wno-return-type-c-linkage
LDFLAGS		= @LDFLAGS@
LIBS		= @LIBS@
PATHSEP		= /

# 
# liquid headers
#
headers_install	:= liquid.h
headers		:= $(headers_install) liquid.internal.h
include_headers	:= $(addprefix include/,$(headers))


## 
## liquid-dsp modules
##

all:

# additional targets to clean
extra_clean :=

# additional autotest objects
autotest_extra_obj :=

# additional benchmark objects
benchmark_extra_obj :=

#
# MODULE : agc - automatic gain control
#

# object files
agc_objects =							\
	src/agc/src/agc_crcf.o					\
	src/agc/src/agc_rrrf.o					\

agc_prototypes :=						\
	src/agc/src/agc.proto.c					\

# explicit targets and dependencies
src/agc/src/agc_crcf.o : %.o : %.c $(include_headers) $(agc_prototypes)
src/agc/src/agc_rrrf.o : %.o : %.c $(include_headers) $(agc_prototypes)

# autotests
agc_autotests :=						\
	src/agc/tests/agc_crcf_autotest.c			\

# benchmarks
agc_benchmarks :=						\
	src/agc/bench/agc_crcf_benchmark.c			\

#
# MODULE : audio
#

# described below
audio_objects :=						\
	src/audio/src/cvsd.o					\

src/cvsd/src/cvsd.o : %.o : %.c $(include_headers)


audio_autotests :=						\
	src/audio/tests/cvsd_autotest.c				\

audio_benchmarks :=						\
	src/audio/bench/cvsd_benchmark.c			\


# 
# MODULE : buffer
# 

buffer_objects :=						\
	src/buffer/src/bufferf.o				\
	src/buffer/src/buffercf.o				\

# src/buffer/src/buffer.proto.c
buffer_prototypes :=						\
	src/buffer/src/cbuffer.proto.c				\
	src/buffer/src/wdelay.proto.c				\
	src/buffer/src/window.proto.c				\

src/buffer/src/bufferf.o  : %.o : %.c $(include_headers) $(buffer_prototypes)
src/buffer/src/buffercf.o : %.o : %.c $(include_headers) $(buffer_prototypes)


buffer_autotests :=						\
	src/buffer/tests/cbuffer_autotest.c			\
	src/buffer/tests/wdelay_autotest.c			\
	src/buffer/tests/window_autotest.c			\

buffer_benchmarks :=						\
	src/buffer/bench/cbuffercf_benchmark.c			\
	src/buffer/bench/window_push_benchmark.c		\
	src/buffer/bench/window_read_benchmark.c		\

# 
# MODULE : channel
#

channel_objects :=						\
	src/channel/src/channel_cccf.o				\

channel_prototypes :=						\
	src/channel/src/channel.proto.c				\
	src/channel/src/tvmpch.proto.c				\

src/channel/src/channel_cccf.o : %.o : %.c $(include_headers) $(channel_prototypes)

channel_autotests :=						\
	src/channel/tests/channel_copy_autotest.c		\
	src/channel/tests/tvmpch_copy_autotest.c		\
	
#src/channel/tests/channel_cccf_autotest.c

channel_benchmarks :=						\

#src/channel/bench/channel_cccf_benchmark.c

# 
# MODULE : dotprod
#
dotprod_objects :=						\
	@MLIBS_DOTPROD@						\

src/dotprod/src/dotprod_cccf.o : %.o : %.c $(include_headers) src/dotprod/src/dotprod.proto.c
src/dotprod/src/dotprod_crcf.o : %.o : %.c $(include_headers) src/dotprod/src/dotprod.proto.c
src/dotprod/src/dotprod_rrrf.o : %.o : %.c $(include_headers) src/dotprod/src/dotprod.proto.c
src/dotprod/src/sumsq.o : %.o : %.c $(include_headers)

# specific machine architectures

# AltiVec
src/dotprod/src/dotprod_rrrf.av.o : %.o : %.c $(include_headers)

# MMX/SSE2
src/dotprod/src/dotprod_rrrf.mmx.o : %.o : %.c $(include_headers)
src/dotprod/src/dotprod_crcf.mmx.o : %.o : %.c $(include_headers)
src/dotprod/src/dotprod_cccf.mmx.o : %.o : %.c $(include_headers)

src/dotprod/src/sumsq.mmx.o : %.o : %.c $(include_headers)

# SSE4.1/2
src/dotprod/src/dotprod_rrrf.sse4.o : %.o : %.c $(include_headers)

# AVX
src/dotprod/src/sumsq.avx.o : %.o : %.c $(include_headers)

# ARM Neon
src/dotprod/src/dotprod_rrrf.neon.o : %.o : %.c $(include_headers)
src/dotprod/src/dotprod_crcf.neon.o : %.o : %.c $(include_headers)
src/dotprod/src/dotprod_cccf.neon.o : %.o : %.c $(include_headers)

dotprod_autotests :=						\
	src/dotprod/tests/dotprod_rrrf_autotest.c		\
	src/dotprod/tests/dotprod_crcf_autotest.c		\
	src/dotprod/tests/dotprod_cccf_autotest.c		\
	src/dotprod/tests/sumsqf_autotest.c			\
	src/dotprod/tests/sumsqcf_autotest.c			\

dotprod_benchmarks :=						\
	src/dotprod/bench/dotprod_cccf_benchmark.c		\
	src/dotprod/bench/dotprod_crcf_benchmark.c		\
	src/dotprod/bench/dotprod_rrrf_benchmark.c		\
	src/dotprod/bench/sumsqf_benchmark.c			\
	src/dotprod/bench/sumsqcf_benchmark.c			\

# 
# MODULE : equalization
#
equalization_objects :=						\
	src/equalization/src/equalizer_cccf.o			\
	src/equalization/src/equalizer_rrrf.o			\

equalization_prototypes :=					\
	src/equalization/src/eqlms.proto.c			\
	src/equalization/src/eqrls.proto.c			\

$(equalization_objects) : %.o : %.c $(include_headers) $(equalization_prototypes)


# autotests
equalization_autotests :=					\
	src/equalization/tests/eqlms_cccf_autotest.c		\
	src/equalization/tests/eqrls_rrrf_autotest.c		\


# benchmarks
equalization_benchmarks :=					\
	src/equalization/bench/eqlms_cccf_benchmark.c		\
	src/equalization/bench/eqrls_cccf_benchmark.c		\

# 
# MODULE : fec - forward error-correction
#
fec_objects :=							\
	src/fec/src/crc.o					\
	src/fec/src/fec.o					\
	src/fec/src/fec_conv.o					\
	src/fec/src/fec_conv_poly.o				\
	src/fec/src/fec_conv_pmatrix.o				\
	src/fec/src/fec_conv_punctured.o			\
	src/fec/src/fec_golay2412.o				\
	src/fec/src/fec_hamming74.o				\
	src/fec/src/fec_hamming84.o				\
	src/fec/src/fec_hamming128.o				\
	src/fec/src/fec_hamming1511.o				\
	src/fec/src/fec_hamming3126.o				\
	src/fec/src/fec_hamming128_gentab.o			\
	src/fec/src/fec_pass.o					\
	src/fec/src/fec_rep3.o					\
	src/fec/src/fec_rep5.o					\
	src/fec/src/fec_rs.o					\
	src/fec/src/fec_secded2216.o				\
	src/fec/src/fec_secded3932.o				\
	src/fec/src/fec_secded7264.o				\
	src/fec/src/interleaver.o				\
	src/fec/src/packetizer.o				\
	src/fec/src/sumproduct.o				\


# list explicit targets and dependencies here
$(fec_objects) : %.o : %.c $(include_headers)

# autotests
fec_autotests :=						\
	src/fec/tests/crc_autotest.c				\
	src/fec/tests/fec_autotest.c				\
	src/fec/tests/fec_config_autotest.c			\
	src/fec/tests/fec_copy_autotest.c			\
	src/fec/tests/fec_soft_autotest.c			\
	src/fec/tests/fec_golay2412_autotest.c			\
	src/fec/tests/fec_hamming74_autotest.c			\
	src/fec/tests/fec_hamming84_autotest.c			\
	src/fec/tests/fec_hamming128_autotest.c			\
	src/fec/tests/fec_hamming1511_autotest.c		\
	src/fec/tests/fec_hamming3126_autotest.c		\
	src/fec/tests/fec_reedsolomon_autotest.c		\
	src/fec/tests/fec_rep3_autotest.c			\
	src/fec/tests/fec_rep5_autotest.c			\
	src/fec/tests/fec_secded2216_autotest.c			\
	src/fec/tests/fec_secded3932_autotest.c			\
	src/fec/tests/fec_secded7264_autotest.c			\
	src/fec/tests/interleaver_autotest.c			\
	src/fec/tests/packetizer_copy_autotest.c		\
	src/fec/tests/packetizer_autotest.c			\


# benchmarks
fec_benchmarks :=						\
	src/fec/bench/crc_benchmark.c				\
	src/fec/bench/fec_encode_benchmark.c			\
	src/fec/bench/fec_decode_benchmark.c			\
	src/fec/bench/fecsoft_decode_benchmark.c		\
	src/fec/bench/sumproduct_benchmark.c			\
	src/fec/bench/interleaver_benchmark.c			\
	src/fec/bench/packetizer_decode_benchmark.c		\

# 
# MODULE : fft - fast Fourier transforms, discrete sine/cosine transforms, etc.
#

fft_objects :=							\
	src/fft/src/fftf.o					\
	src/fft/src/spgramcf.o					\
	src/fft/src/spgramf.o					\
	src/fft/src/fft_utilities.o				\

# explicit targets and dependencies
fft_prototypes :=						\
	src/fft/src/fft_common.proto.c				\
	src/fft/src/fft_dft.proto.c				\
	src/fft/src/fft_radix2.proto.c				\
	src/fft/src/fft_mixed_radix.proto.c			\
	src/fft/src/fft_rader.proto.c				\
	src/fft/src/fft_rader2.proto.c				\
	src/fft/src/fft_r2r_1d.proto.c				\

src/fft/src/fftf.o          : %.o : %.c $(include_headers) $(fft_prototypes)
src/fft/src/asgram.o        : %.o : %.c $(include_headers)
src/fft/src/dct.o           : %.o : %.c $(include_headers)
src/fft/src/fftf.o          : %.o : %.c $(include_headers)
src/fft/src/fft_utilities.o : %.o : %.c $(include_headers)
src/fft/src/mdct.o          : %.o : %.c $(include_headers)
src/fft/src/spgramcf.o      : %.o : %.c $(include_headers) src/fft/src/asgram.proto.c src/fft/src/spgram.proto.c src/fft/src/spwaterfall.proto.c
src/fft/src/spgramf.o       : %.o : %.c $(include_headers) src/fft/src/asgram.proto.c src/fft/src/spgram.proto.c src/fft/src/spwaterfall.proto.c

# fft autotest scripts
fft_autotests :=						\
	src/fft/tests/asgram_autotest.c				\
	src/fft/tests/fft_small_autotest.c			\
	src/fft/tests/fft_radix2_autotest.c			\
	src/fft/tests/fft_composite_autotest.c			\
	src/fft/tests/fft_prime_autotest.c			\
	src/fft/tests/fft_r2r_autotest.c			\
	src/fft/tests/fft_shift_autotest.c			\
	src/fft/tests/spgram_autotest.c				\
	src/fft/tests/spwaterfall_autotest.c			\

# additional autotest objects
autotest_extra_obj +=						\
	src/fft/tests/fft_runtest.o				\
	src/fft/tests/data/fft_data_2.o				\
	src/fft/tests/data/fft_data_3.o				\
	src/fft/tests/data/fft_data_4.o				\
	src/fft/tests/data/fft_data_5.o				\
	src/fft/tests/data/fft_data_6.o				\
	src/fft/tests/data/fft_data_7.o				\
	src/fft/tests/data/fft_data_8.o				\
	src/fft/tests/data/fft_data_9.o				\
	src/fft/tests/data/fft_data_10.o			\
	src/fft/tests/data/fft_data_16.o			\
	src/fft/tests/data/fft_data_17.o			\
	src/fft/tests/data/fft_data_20.o			\
	src/fft/tests/data/fft_data_21.o			\
	src/fft/tests/data/fft_data_22.o			\
	src/fft/tests/data/fft_data_24.o			\
	src/fft/tests/data/fft_data_26.o			\
	src/fft/tests/data/fft_data_30.o			\
	src/fft/tests/data/fft_data_32.o			\
	src/fft/tests/data/fft_data_35.o			\
	src/fft/tests/data/fft_data_36.o			\
	src/fft/tests/data/fft_data_43.o			\
	src/fft/tests/data/fft_data_48.o			\
	src/fft/tests/data/fft_data_63.o			\
	src/fft/tests/data/fft_data_64.o			\
	src/fft/tests/data/fft_data_79.o			\
	src/fft/tests/data/fft_data_92.o			\
	src/fft/tests/data/fft_data_96.o			\
	src/fft/tests/data/fft_data_120.o			\
	src/fft/tests/data/fft_data_130.o			\
	src/fft/tests/data/fft_data_157.o			\
	src/fft/tests/data/fft_data_192.o			\
	src/fft/tests/data/fft_data_317.o			\
	src/fft/tests/data/fft_data_509.o			\
	src/fft/tests/data/fft_r2rdata_8.o			\
	src/fft/tests/data/fft_r2rdata_27.o			\
	src/fft/tests/data/fft_r2rdata_32.o			\

# fft benchmark scripts
fft_benchmarks :=						\
	src/fft/bench/fft_composite_benchmark.c			\
	src/fft/bench/fft_prime_benchmark.c			\
	src/fft/bench/fft_radix2_benchmark.c			\
	src/fft/bench/fft_r2r_benchmark.c			\
	src/fft/bench/spgramcf_benchmark.c			\

# additional benchmark objects
benchmark_extra_obj :=						\
	src/fft/bench/fft_runbench.o				\

#
# MODULE : filter
#

filter_objects :=						\
	src/filter/src/bessel.o					\
	src/filter/src/butter.o					\
	src/filter/src/cheby1.o					\
	src/filter/src/cheby2.o					\
	src/filter/src/ellip.o					\
	src/filter/src/filter_rrrf.o				\
	src/filter/src/filter_crcf.o				\
	src/filter/src/filter_cccf.o				\
	src/filter/src/firdes.o					\
	src/filter/src/firdespm.o				\
	src/filter/src/firdespm_halfband.o			\
	src/filter/src/fnyquist.o				\
	src/filter/src/gmsk.o					\
	src/filter/src/group_delay.o				\
	src/filter/src/hM3.o					\
	src/filter/src/iirdes.pll.o				\
	src/filter/src/iirdes.o					\
	src/filter/src/lpc.o					\
	src/filter/src/rcos.o					\
	src/filter/src/rkaiser.o				\
	src/filter/src/rrcos.o					\


# list explicit targets and dependencies here
filter_prototypes :=						\
	src/filter/src/autocorr.proto.c				\
	src/filter/src/dds.proto.c				\
	src/filter/src/fdelay.proto.c				\
	src/filter/src/fftfilt.proto.c				\
	src/filter/src/firdecim.proto.c				\
	src/filter/src/firfarrow.proto.c			\
	src/filter/src/firfilt.proto.c				\
	src/filter/src/firhilb.proto.c				\
	src/filter/src/firinterp.proto.c			\
	src/filter/src/firpfb.proto.c				\
	src/filter/src/iirdecim.proto.c				\
	src/filter/src/iirfilt.proto.c				\
	src/filter/src/iirfiltsos.proto.c			\
	src/filter/src/iirhilb.proto.c				\
	src/filter/src/iirinterp.proto.c			\
	src/filter/src/msresamp.proto.c				\
	src/filter/src/msresamp2.proto.c			\
	src/filter/src/ordfilt.proto.c				\
	src/filter/src/rresamp.proto.c				\
	src/filter/src/resamp.fixed.proto.c			\
	src/filter/src/resamp2.proto.c				\
	src/filter/src/symsync.proto.c				\

src/filter/src/bessel.o      : %.o : %.c $(include_headers)
src/filter/src/bessel.o      : %.o : %.c $(include_headers)
src/filter/src/butter.o      : %.o : %.c $(include_headers)
src/filter/src/cheby1.o      : %.o : %.c $(include_headers)
src/filter/src/cheby2.o      : %.o : %.c $(include_headers)
src/filter/src/ellip.o       : %.o : %.c $(include_headers)
src/filter/src/filter_rrrf.o : %.o : %.c $(include_headers) $(filter_prototypes)
src/filter/src/filter_crcf.o : %.o : %.c $(include_headers) $(filter_prototypes)
src/filter/src/filter_cccf.o : %.o : %.c $(include_headers) $(filter_prototypes)
src/filter/src/firdes.o      : %.o : %.c $(include_headers)
src/filter/src/firdespm.o    : %.o : %.c $(include_headers)
src/filter/src/group_delay.o : %.o : %.c $(include_headers)
src/filter/src/hM3.o         : %.o : %.c $(include_headers)
src/filter/src/iirdes.pll.o  : %.o : %.c $(include_headers)
src/filter/src/iirdes.o      : %.o : %.c $(include_headers)
src/filter/src/lpc.o         : %.o : %.c $(include_headers)
src/filter/src/rcos.o        : %.o : %.c $(include_headers)
src/filter/src/rkaiser.o     : %.o : %.c $(include_headers)
src/filter/src/rrcos.o       : %.o : %.c $(include_headers)


filter_autotests :=						\
	src/filter/tests/dds_cccf_autotest.c			\
	src/filter/tests/fdelay_rrrf_autotest.c			\
	src/filter/tests/fftfilt_xxxf_autotest.c		\
	src/filter/tests/filter_crosscorr_autotest.c		\
	src/filter/tests/firdecim_autotest.c			\
	src/filter/tests/firdecim_xxxf_autotest.c		\
	src/filter/tests/firdes_autotest.c			\
	src/filter/tests/firdespm_autotest.c			\
	src/filter/tests/firfilt_autotest.c			\
	src/filter/tests/firfilt_cccf_notch_autotest.c		\
	src/filter/tests/firfilt_coefficients_autotest.c	\
	src/filter/tests/firfilt_rnyquist_autotest.c		\
	src/filter/tests/firfilt_xxxf_autotest.c		\
	src/filter/tests/firfilt_copy_autotest.c		\
	src/filter/tests/firhilb_autotest.c			\
	src/filter/tests/firinterp_autotest.c			\
	src/filter/tests/firpfb_autotest.c			\
	src/filter/tests/groupdelay_autotest.c			\
	src/filter/tests/iirdecim_autotest.c			\
	src/filter/tests/iirdes_autotest.c			\
	src/filter/tests/iirdes_support_autotest.c		\
	src/filter/tests/iirfilt_xxxf_autotest.c		\
	src/filter/tests/iirfilt_copy_autotest.c		\
	src/filter/tests/iirfiltsos_autotest.c			\
	src/filter/tests/iirhilb_autotest.c			\
	src/filter/tests/iirinterp_autotest.c			\
	src/filter/tests/lpc_autotest.c				\
	src/filter/tests/msresamp_crcf_autotest.c		\
	src/filter/tests/msresamp2_crcf_autotest.c		\
	src/filter/tests/ordfilt_autotest.c			\
	src/filter/tests/rresamp_crcf_autotest.c		\
	src/filter/tests/rresamp_crcf_partition_autotest.c	\
	src/filter/tests/resamp_crcf_autotest.c			\
	src/filter/tests/resamp2_crcf_autotest.c		\
	src/filter/tests/symsync_copy_autotest.c		\
	src/filter/tests/symsync_crcf_autotest.c		\
	src/filter/tests/symsync_rrrf_autotest.c		\

# additional autotest objects
autotest_extra_obj +=						\
	src/filter/tests/fftfilt_runtest.o			\
								\
	src/filter/tests/data/fftfilt_rrrf_data_h4x256.o	\
	src/filter/tests/data/fftfilt_crcf_data_h4x256.o	\
	src/filter/tests/data/fftfilt_cccf_data_h4x256.o	\
								\
	src/filter/tests/data/fftfilt_rrrf_data_h7x256.o	\
	src/filter/tests/data/fftfilt_crcf_data_h7x256.o	\
	src/filter/tests/data/fftfilt_cccf_data_h7x256.o	\
								\
	src/filter/tests/data/fftfilt_rrrf_data_h13x256.o	\
	src/filter/tests/data/fftfilt_crcf_data_h13x256.o	\
	src/filter/tests/data/fftfilt_cccf_data_h13x256.o	\
								\
	src/filter/tests/data/fftfilt_rrrf_data_h23x256.o	\
	src/filter/tests/data/fftfilt_crcf_data_h23x256.o	\
	src/filter/tests/data/fftfilt_cccf_data_h23x256.o	\
								\
	src/filter/tests/firdecim_runtest.o			\
								\
	src/filter/tests/data/firdecim_rrrf_data_M2h4x20.o	\
	src/filter/tests/data/firdecim_crcf_data_M2h4x20.o	\
	src/filter/tests/data/firdecim_cccf_data_M2h4x20.o	\
								\
	src/filter/tests/data/firdecim_rrrf_data_M3h7x30.o	\
	src/filter/tests/data/firdecim_crcf_data_M3h7x30.o	\
	src/filter/tests/data/firdecim_cccf_data_M3h7x30.o	\
								\
	src/filter/tests/data/firdecim_rrrf_data_M4h13x40.o	\
	src/filter/tests/data/firdecim_crcf_data_M4h13x40.o	\
	src/filter/tests/data/firdecim_cccf_data_M4h13x40.o	\
								\
	src/filter/tests/data/firdecim_rrrf_data_M5h23x50.o	\
	src/filter/tests/data/firdecim_crcf_data_M5h23x50.o	\
	src/filter/tests/data/firdecim_cccf_data_M5h23x50.o	\
								\
	src/filter/tests/firfilt_runtest.o			\
								\
	src/filter/tests/data/firfilt_rrrf_data_h4x8.o		\
	src/filter/tests/data/firfilt_crcf_data_h4x8.o		\
	src/filter/tests/data/firfilt_cccf_data_h4x8.o		\
								\
	src/filter/tests/data/firfilt_rrrf_data_h7x16.o		\
	src/filter/tests/data/firfilt_crcf_data_h7x16.o		\
	src/filter/tests/data/firfilt_cccf_data_h7x16.o		\
								\
	src/filter/tests/data/firfilt_rrrf_data_h13x32.o	\
	src/filter/tests/data/firfilt_crcf_data_h13x32.o	\
	src/filter/tests/data/firfilt_cccf_data_h13x32.o	\
								\
	src/filter/tests/data/firfilt_rrrf_data_h23x64.o	\
	src/filter/tests/data/firfilt_crcf_data_h23x64.o	\
	src/filter/tests/data/firfilt_cccf_data_h23x64.o	\
								\
	src/filter/tests/iirfilt_runtest.o			\
								\
	src/filter/tests/data/iirfilt_rrrf_data_h3x64.o		\
	src/filter/tests/data/iirfilt_crcf_data_h3x64.o		\
	src/filter/tests/data/iirfilt_cccf_data_h3x64.o		\
								\
	src/filter/tests/data/iirfilt_rrrf_data_h5x64.o		\
	src/filter/tests/data/iirfilt_crcf_data_h5x64.o		\
	src/filter/tests/data/iirfilt_cccf_data_h5x64.o		\
								\
	src/filter/tests/data/iirfilt_rrrf_data_h7x64.o		\
	src/filter/tests/data/iirfilt_crcf_data_h7x64.o		\
	src/filter/tests/data/iirfilt_cccf_data_h7x64.o		\

filter_benchmarks :=						\
	src/filter/bench/fftfilt_crcf_benchmark.c		\
	src/filter/bench/firdecim_crcf_benchmark.c		\
	src/filter/bench/firhilb_benchmark.c			\
	src/filter/bench/firinterp_crcf_benchmark.c		\
	src/filter/bench/firfilt_crcf_benchmark.c		\
	src/filter/bench/iirdecim_crcf_benchmark.c		\
	src/filter/bench/iirfilt_crcf_benchmark.c		\
	src/filter/bench/iirinterp_crcf_benchmark.c		\
	src/filter/bench/rresamp_crcf_benchmark.c		\
	src/filter/bench/resamp_crcf_benchmark.c		\
	src/filter/bench/resamp2_crcf_benchmark.c		\
	src/filter/bench/symsync_crcf_benchmark.c		\

# 
# MODULE : framing
#

framing_objects :=						\
	src/framing/src/bpacketgen.o				\
	src/framing/src/bpacketsync.o				\
	src/framing/src/detector_cccf.o				\
	src/framing/src/dsssframegen.o				\
	src/framing/src/dsssframesync.o				\
	src/framing/src/framedatastats.o			\
	src/framing/src/framesyncstats.o			\
	src/framing/src/framegen64.o				\
	src/framing/src/framesync64.o				\
	src/framing/src/framingcf.o				\
	src/framing/src/framing_rrrf.o				\
	src/framing/src/framing_crcf.o				\
	src/framing/src/framing_cccf.o				\
	src/framing/src/flexframegen.o				\
	src/framing/src/flexframesync.o				\
	src/framing/src/fskframegen.o				\
	src/framing/src/fskframesync.o				\
	src/framing/src/gmskframegen.o				\
	src/framing/src/gmskframesync.o				\
	src/framing/src/ofdmflexframegen.o			\
	src/framing/src/ofdmflexframesync.o			\
<<<<<<< HEAD
	src/framing/src/presync_cccf.o				\
	src/framing/src/qdetector_cccf.o			\
	src/framing/src/qdsync_cccf.o				\
	src/framing/src/qpacketmodem.o				\
=======
	src/framing/src/qdetector_cccf.o			\
	src/framing/src/qdsync_cccf.o				\
>>>>>>> 78710870
	src/framing/src/qpilotgen.o				\
	src/framing/src/qpilotsync.o				\
	src/framing/src/symstreamcf.o				\
	src/framing/src/symstreamrcf.o				\
	src/framing/src/symtrack_cccf.o				\


# list explicit targets and dependencies here

framing_prototypes_gen :=					\
	src/framing/src/msource.proto.c				\
	src/framing/src/qpacketmodem.proto.c			\
	src/framing/src/qsource.proto.c				\
	src/framing/src/symstream.proto.c			\
	src/framing/src/symstreamr.proto.c			\

framing_prototypes_sync :=					\
	src/framing/src/bpresync.proto.c			\
	src/framing/src/bsync.proto.c				\
	src/framing/src/presync.proto.c				\
	src/framing/src/symtrack.proto.c			\

src/framing/src/framingcf.o         : %.o : %.c $(include_headers) ${framing_prototypes_gen}
src/framing/src/framing_rrrf.o      : %.o : %.c $(include_headers) ${framing_prototypes_sync}
src/framing/src/framing_crcf.o      : %.o : %.c $(include_headers) ${framing_prototypes_sync}
src/framing/src/framing_cccf.o      : %.o : %.c $(include_headers) ${framing_prototypes_sync}

src/framing/src/bpacketgen.o        : %.o : %.c $(include_headers)
src/framing/src/bpacketsync.o       : %.o : %.c $(include_headers)
src/framing/src/detector_cccf.o     : %.o : %.c $(include_headers)
src/framing/src/dsssframegen.o      : %.o : %.c $(include_headers)
src/framing/src/dsssframesync.o     : %.o : %.c $(include_headers)
src/framing/src/framedatastats.o    : %.o : %.c $(include_headers)
src/framing/src/framesyncstats.o    : %.o : %.c $(include_headers)
src/framing/src/framegen64.o        : %.o : %.c $(include_headers)
src/framing/src/framesync64.o       : %.o : %.c $(include_headers)
src/framing/src/flexframegen.o      : %.o : %.c $(include_headers)
src/framing/src/flexframesync.o     : %.o : %.c $(include_headers)
src/framing/src/ofdmflexframegen.o  : %.o : %.c $(include_headers)
src/framing/src/ofdmflexframesync.o : %.o : %.c $(include_headers)
<<<<<<< HEAD
src/framing/src/presync_cccf.o      : %.o : %.c $(include_headers) src/framing/src/presync.proto.c
src/framing/src/symstreamcf.o       : %.o : %.c $(include_headers) src/framing/src/symstream.proto.c
src/framing/src/symstreamrcf.o      : %.o : %.c $(include_headers) src/framing/src/symstreamr.proto.c
src/framing/src/symtrack_cccf.o     : %.o : %.c $(include_headers) src/framing/src/symtrack.proto.c
src/framing/src/qdsync_cccf.o       : %.o : %.c $(include_headers) src/framing/src/qdsync.proto.c
=======
>>>>>>> 78710870
src/framing/src/qpacketmodem.o      : %.o : %.c $(include_headers)


framing_autotests :=						\
	src/framing/tests/bpacketsync_autotest.c		\
	src/framing/tests/bsync_autotest.c			\
	src/framing/tests/detector_autotest.c			\
	src/framing/tests/dsssframesync_autotest.c		\
	src/framing/tests/flexframesync_autotest.c		\
	src/framing/tests/framesync64_autotest.c		\
	src/framing/tests/fskframesync_autotest.c		\
	src/framing/tests/gmskframe_autotest.c			\
	src/framing/tests/msource_autotest.c			\
	src/framing/tests/ofdmflexframe_autotest.c		\
	src/framing/tests/qdetector_cccf_autotest.c		\
	src/framing/tests/qdetector_cccf_copy_autotest.c	\
	src/framing/tests/qdsync_cccf_autotest.c		\
	src/framing/tests/qpacketmodem_autotest.c		\
	src/framing/tests/qpilotsync_autotest.c			\
	src/framing/tests/qsource_autotest.c			\
	src/framing/tests/symstreamcf_autotest.c		\
	src/framing/tests/symstreamcf_delay_autotest.c		\
	src/framing/tests/symstreamrcf_autotest.c		\
	src/framing/tests/symstreamrcf_delay_autotest.c		\
	src/framing/tests/symtrack_cccf_autotest.c		\


framing_benchmarks :=						\
	src/framing/bench/presync_benchmark.c			\
	src/framing/bench/bpacketsync_benchmark.c		\
	src/framing/bench/bpresync_benchmark.c			\
	src/framing/bench/bsync_benchmark.c			\
	src/framing/bench/detector_benchmark.c			\
	src/framing/bench/flexframesync_benchmark.c		\
	src/framing/bench/framesync64_benchmark.c		\
	src/framing/bench/gmskframesync_benchmark.c		\
	src/framing/bench/qdetector_benchmark.c			\


# 
# MODULE : math
#

math_objects :=							\
	src/math/src/poly.o					\
	src/math/src/polyc.o					\
	src/math/src/polyf.o					\
	src/math/src/polycf.o					\
	src/math/src/math.o					\
	src/math/src/math.bessel.o				\
	src/math/src/math.gamma.o				\
	src/math/src/math.complex.o				\
	src/math/src/math.trig.o				\
	src/math/src/modular_arithmetic.o			\
	src/math/src/poly.findroots.o				\
	src/math/src/windows.o					\


poly_prototypes :=						\
	src/math/src/poly.common.proto.c			\
	src/math/src/poly.expand.proto.c			\
	src/math/src/poly.lagrange.proto.c			\

src/math/src/poly.o               : %.o : %.c $(include_headers) $(poly_prototypes)
src/math/src/polyc.o              : %.o : %.c $(include_headers) $(poly_prototypes)
src/math/src/polyf.o              : %.o : %.c $(include_headers) $(poly_prototypes)
src/math/src/polycf.o             : %.o : %.c $(include_headers) $(poly_prototypes)
src/math/src/math.o               : %.o : %.c $(include_headers)
src/math/src/math.bessel.o        : %.o : %.c $(include_headers)
src/math/src/math.gamma.o         : %.o : %.c $(include_headers)
src/math/src/math.complex.o       : %.o : %.c $(include_headers)
src/math/src/math.trig.o          : %.o : %.c $(include_headers)
src/math/src/modular_arithmetic.o : %.o : %.c $(include_headers)
src/math/src/windows.o            : %.o : %.c $(include_headers)


math_autotests :=						\
	src/math/tests/gcd_autotest.c				\
	src/math/tests/window_autotest.c			\
	src/math/tests/math_autotest.c				\
	src/math/tests/math_bessel_autotest.c			\
	src/math/tests/math_gamma_autotest.c			\
	src/math/tests/math_complex_autotest.c			\
	src/math/tests/polynomial_autotest.c			\
	src/math/tests/polynomial_findroots_autotest.c		\
	src/math/tests/prime_autotest.c				\


math_benchmarks :=						\
	src/math/bench/polyfit_benchmark.c			\


#
# MODULE : matrix
#

matrix_objects :=						\
	src/matrix/src/matrix.o					\
	src/matrix/src/matrixf.o				\
	src/matrix/src/matrixc.o				\
	src/matrix/src/matrixcf.o				\
	src/matrix/src/smatrix.common.o				\
	src/matrix/src/smatrixb.o				\
	src/matrix/src/smatrixf.o				\
	src/matrix/src/smatrixi.o				\


matrix_prototypes :=						\
	src/matrix/src/matrix.base.proto.c			\
	src/matrix/src/matrix.cgsolve.proto.c			\
	src/matrix/src/matrix.chol.proto.c			\
	src/matrix/src/matrix.gramschmidt.proto.c		\
	src/matrix/src/matrix.inv.proto.c			\
	src/matrix/src/matrix.linsolve.proto.c			\
	src/matrix/src/matrix.ludecomp.proto.c			\
	src/matrix/src/matrix.qrdecomp.proto.c			\
	src/matrix/src/matrix.math.proto.c			\

src/matrix/src/matrix.o   : %.o : %.c $(include_headers) $(matrix_prototypes)
src/matrix/src/matrixc.o  : %.o : %.c $(include_headers) $(matrix_prototypes)
src/matrix/src/matrixf.o  : %.o : %.c $(include_headers) $(matrix_prototypes)
src/matrix/src/matrixcf.o : %.o : %.c $(include_headers) $(matrix_prototypes)
src/matrix/src/smatrixb.o : %.o : %.c $(include_headers) src/matrix/src/smatrix.proto.c
src/matrix/src/smatrixf.o : %.o : %.c $(include_headers) src/matrix/src/smatrix.proto.c
src/matrix/src/smatrixi.o : %.o : %.c $(include_headers) src/matrix/src/smatrix.proto.c


# matrix autotest scripts
matrix_autotests :=						\
	src/matrix/tests/matrixcf_autotest.c			\
	src/matrix/tests/matrixf_autotest.c			\
	src/matrix/tests/smatrixb_autotest.c			\
	src/matrix/tests/smatrixf_autotest.c			\
	src/matrix/tests/smatrixi_autotest.c			\

# additional autotest objects
autotest_extra_obj +=						\
	src/matrix/tests/data/matrixf_data_add.o		\
	src/matrix/tests/data/matrixf_data_aug.o		\
	src/matrix/tests/data/matrixf_data_cgsolve.o		\
	src/matrix/tests/data/matrixf_data_chol.o		\
	src/matrix/tests/data/matrixf_data_gramschmidt.o	\
	src/matrix/tests/data/matrixf_data_inv.o		\
	src/matrix/tests/data/matrixf_data_linsolve.o		\
	src/matrix/tests/data/matrixf_data_ludecomp.o		\
	src/matrix/tests/data/matrixf_data_mul.o		\
	src/matrix/tests/data/matrixf_data_qrdecomp.o		\
	src/matrix/tests/data/matrixf_data_transmul.o		\
								\
	src/matrix/tests/data/matrixcf_data_add.o		\
	src/matrix/tests/data/matrixcf_data_aug.o		\
	src/matrix/tests/data/matrixcf_data_chol.o		\
	src/matrix/tests/data/matrixcf_data_inv.o		\
	src/matrix/tests/data/matrixcf_data_linsolve.o		\
	src/matrix/tests/data/matrixcf_data_ludecomp.o		\
	src/matrix/tests/data/matrixcf_data_mul.o		\
	src/matrix/tests/data/matrixcf_data_qrdecomp.o		\
	src/matrix/tests/data/matrixcf_data_transmul.o		\

matrix_benchmarks :=						\
	src/matrix/bench/matrixf_inv_benchmark.c		\
	src/matrix/bench/matrixf_linsolve_benchmark.c		\
	src/matrix/bench/matrixf_mul_benchmark.c		\
	src/matrix/bench/smatrixf_mul_benchmark.c		\


# 
# MODULE : modem
#

modem_objects :=						\
	src/modem/src/ampmodem.o				\
	src/modem/src/cpfskdem.o				\
	src/modem/src/cpfskmod.o				\
	src/modem/src/fskdem.o					\
	src/modem/src/fskmod.o					\
	src/modem/src/gmskdem.o					\
	src/modem/src/gmskmod.o					\
	src/modem/src/modem.shim.o				\
	src/modem/src/modemcf.o					\
	src/modem/src/modem_utilities.o				\
	src/modem/src/modem_apsk_const.o			\
	src/modem/src/modem_arb_const.o				\

# explicit targets and dependencies
modem_prototypes :=						\
	src/modem/src/freqdem.proto.c				\
	src/modem/src/freqmod.proto.c				\
	src/modem/src/modem_common.proto.c			\
	src/modem/src/modem_psk.proto.c				\
	src/modem/src/modem_dpsk.proto.c			\
	src/modem/src/modem_ask.proto.c				\
	src/modem/src/modem_qam.proto.c				\
	src/modem/src/modem_apsk.proto.c			\
	src/modem/src/modem_bpsk.proto.c			\
	src/modem/src/modem_qpsk.proto.c			\
	src/modem/src/modem_ook.proto.c				\
	src/modem/src/modem_pi4dqpsk.proto.c			\
	src/modem/src/modem_sqam32.proto.c			\
	src/modem/src/modem_sqam128.proto.c			\
	src/modem/src/modem_arb.proto.c				\
	
#src/modem/src/modem_demod_soft_const.c

src/modem/src/modemcf.o          : %.o : %.c $(include_headers) $(modem_prototypes)
src/modem/src/modem.shim.o       : %.o : %.c $(include_headers)
src/modem/src/gmskmod.o          : %.o : %.c $(include_headers)
src/modem/src/gmskdem.o          : %.o : %.c $(include_headers)
src/modem/src/ampmodem.o         : %.o : %.c $(include_headers)
src/modem/src/freqmodem.o        : %.o : %.c $(include_headers)
src/modem/src/modem_utilities.o  : %.o : %.c $(include_headers)
src/modem/src/modem_apsk_const.o : %.o : %.c $(include_headers)
src/modem/src/modem_arb_const.o  : %.o : %.c $(include_headers)


modem_autotests :=						\
	src/modem/tests/ampmodem_autotest.c			\
	src/modem/tests/cpfskmodem_autotest.c			\
	src/modem/tests/freqmodem_autotest.c			\
	src/modem/tests/fskmodem_autotest.c			\
	src/modem/tests/gmskmodem_autotest.c			\
	src/modem/tests/modem_autotest.c			\
	src/modem/tests/modem_copy_autotest.c			\
	src/modem/tests/modem_demodsoft_autotest.c		\
	src/modem/tests/modem_demodstats_autotest.c		\
	src/modem/tests/modem_utilities_autotest.c		\


modem_benchmarks :=						\
	src/modem/bench/freqdem_benchmark.c			\
	src/modem/bench/freqmod_benchmark.c			\
	src/modem/bench/fskdem_benchmark.c			\
	src/modem/bench/fskmod_benchmark.c			\
	src/modem/bench/gmskmodem_benchmark.c			\
	src/modem/bench/modem_modulate_benchmark.c		\
	src/modem/bench/modem_demodulate_benchmark.c		\
	src/modem/bench/modem_demodsoft_benchmark.c		\

# 
# MODULE : multichannel
#

multichannel_objects :=						\
	src/multichannel/src/firpfbch_crcf.o			\
	src/multichannel/src/firpfbch_cccf.o			\
	src/multichannel/src/ofdmframe.common.o			\
	src/multichannel/src/ofdmframegen.o			\
	src/multichannel/src/ofdmframesync.o			\

$(multichannel_objects) : %.o : %.c $(include_headers)

# list explicit targets and dependencies here
multichannel_prototypes :=					\
	src/multichannel/src/firpfbch.proto.c			\
	src/multichannel/src/firpfbch2.proto.c			\
	src/multichannel/src/firpfbchr.proto.c			\

src/multichannel/src/firpfbch_crcf.o : %.o : %.c $(include_headers) $(multichannel_prototypes)
src/multichannel/src/firpfbch_cccf.o : %.o : %.c $(include_headers) $(multichannel_prototypes)

# autotests
multichannel_autotests :=					\
	src/multichannel/tests/firpfbch2_crcf_autotest.c	\
	src/multichannel/tests/firpfbch_crcf_synthesizer_autotest.c	\
	src/multichannel/tests/firpfbch_crcf_analyzer_autotest.c	\
	src/multichannel/tests/firpfbch_crcf_autotest.c		\
	src/multichannel/tests/ofdmframe_autotest.c		\

# benchmarks
multichannel_benchmarks :=					\
	src/multichannel/bench/firpfbch_crcf_benchmark.c	\
	src/multichannel/bench/firpfbch2_crcf_benchmark.c	\
	src/multichannel/bench/firpfbchr_crcf_benchmark.c	\
	src/multichannel/bench/ofdmframesync_acquire_benchmark.c	\
	src/multichannel/bench/ofdmframesync_rxsymbol_benchmark.c	\

# 
# MODULE : nco - numerically-controlled oscillator
#

nco_objects :=							\
	src/nco/src/nco_crcf.o					\
	src/nco/src/nco.utilities.o				\

nco_prototypes :=						\
	src/nco/src/nco.proto.c					\
	src/nco/src/synth.proto.c				\

src/nco/src/nco_crcf.o      : %.o : %.c $(include_headers) $(nco_prototypes)
src/nco/src/nco.utilities.o : %.o : %.c $(include_headers)


# autotests
nco_autotests :=						\
	src/nco/tests/nco_crcf_copy_autotest.c			\
	src/nco/tests/nco_crcf_frequency_autotest.c		\
	src/nco/tests/nco_crcf_mix_autotest.c			\
	src/nco/tests/nco_crcf_phase_autotest.c			\
	src/nco/tests/nco_crcf_pll_autotest.c			\
	src/nco/tests/unwrap_phase_autotest.c			\

# additional autotest objects
autotest_extra_obj +=						\
	src/nco/tests/data/nco_sincos_fsqrt1_2.o		\
	src/nco/tests/data/nco_sincos_fsqrt1_3.o		\
	src/nco/tests/data/nco_sincos_fsqrt1_5.o		\
	src/nco/tests/data/nco_sincos_fsqrt1_7.o		\

# benchmarks
nco_benchmarks :=						\
	src/nco/bench/nco_benchmark.c				\
	src/nco/bench/vco_benchmark.c				\

# 
# MODULE : optim - optimization
#

optim_objects :=						\
	src/optim/src/chromosome.o				\
	src/optim/src/gasearch.o				\
	src/optim/src/gradsearch.o				\
	src/optim/src/optim.common.o				\
	src/optim/src/qnsearch.o				\
	src/optim/src/qs1dsearch.o				\
	src/optim/src/utilities.o				\

$(optim_objects) : %.o : %.c $(include_headers)

# autotests
optim_autotests :=						\
	src/optim/tests/gasearch_autotest.c			\
	src/optim/tests/gradsearch_autotest.c			\
	src/optim/tests/qnsearch_autotest.c			\
	src/optim/tests/qs1dsearch_autotest.c			\
	src/optim/tests/utility_autotest.c			\

# benchmarks
optim_benchmarks :=


# 
# MODULE : quantization
#

quantization_objects :=						\
	src/quantization/src/compand.o				\
	src/quantization/src/quantizercf.o			\
	src/quantization/src/quantizerf.o			\
	src/quantization/src/quantizer.inline.o			\

quantization_prototypes :=					\
	src/quantization/src/quantizer.proto.c			\

src/quantization/src/compand.o          : %.o : %.c $(include_headers)
src/quantization/src/quantizercf.o      : %.o : %.c $(include_headers) $(quantization_prototypes)
src/quantization/src/quantizerf.o       : %.o : %.c $(include_headers) $(quantization_prototypes)
src/quantization/src/quantizer.inline.o : %.o : %.c $(include_headers)


# autotests
quantization_autotests :=					\
	src/quantization/tests/compand_autotest.c		\
	src/quantization/tests/quantize_autotest.c		\


# benchmarks
quantization_benchmarks :=					\
	src/quantization/bench/quantizer_benchmark.c		\
	src/quantization/bench/compander_benchmark.c		\

# 
# MODULE : random
#

random_objects :=						\
	src/random/src/rand.o					\
	src/random/src/randn.o					\
	src/random/src/randexp.o				\
	src/random/src/randweib.o				\
	src/random/src/randgamma.o				\
	src/random/src/randnakm.o				\
	src/random/src/randricek.o				\
	src/random/src/scramble.o				\


$(random_objects) : %.o : %.c $(include_headers)

# autotests
random_autotests :=						\
	src/random/tests/scramble_autotest.c			\

#	src/random/tests/random_autotest.c


# benchmarks
random_benchmarks :=						\
	src/random/bench/random_benchmark.c			\


# 
# MODULE : sequence
#

sequence_objects :=						\
	src/sequence/src/bsequence.o				\
	src/sequence/src/msequence.o				\


$(sequence_objects) : %.o : %.c $(include_headers)


# autotests
sequence_autotests :=						\
	src/sequence/tests/bsequence_autotest.c			\
	src/sequence/tests/complementary_codes_autotest.c	\
	src/sequence/tests/msequence_autotest.c			\

# benchmarks
sequence_benchmarks :=						\
	src/sequence/bench/bsequence_benchmark.c		\

# 
# MODULE : utility
#

utility_objects :=						\
	src/utility/src/bshift_array.o				\
	src/utility/src/byte_utilities.o			\
	src/utility/src/memory.o				\
	src/utility/src/msb_index.o				\
	src/utility/src/pack_bytes.o				\
	src/utility/src/shift_array.o				\
	src/utility/src/utility.o				\

$(utility_objects) : %.o : %.c $(include_headers)

# autotests
utility_autotests :=						\
	src/utility/tests/bshift_array_autotest.c		\
	src/utility/tests/count_bits_autotest.c			\
	src/utility/tests/pack_bytes_autotest.c			\
	src/utility/tests/shift_array_autotest.c		\

# benchmarks
utility_benchmarks :=						\
	src/utility/bench/byte_utilities_benchmark.c		\


#
# MODULE : vector
#

# main objects list
vector_objects :=						\
	@MLIBS_VECTOR@						\

# portable builds
src/vector/src/vectorf_add.port.o   : %.o : %.c $(include_headers) src/vector/src/vector_add.proto.c
src/vector/src/vectorf_norm.port.o  : %.o : %.c $(include_headers) src/vector/src/vector_norm.proto.c
src/vector/src/vectorf_mul.port.o   : %.o : %.c $(include_headers) src/vector/src/vector_mul.proto.c
src/vector/src/vectorf_trig.port.o  : %.o : %.c $(include_headers) src/vector/src/vector_trig.proto.c
src/vector/src/vectorcf_add.port.o  : %.o : %.c $(include_headers) src/vector/src/vector_add.proto.c
src/vector/src/vectorcf_norm.port.o : %.o : %.c $(include_headers) src/vector/src/vector_norm.proto.c
src/vector/src/vectorcf_mul.port.o  : %.o : %.c $(include_headers) src/vector/src/vector_mul.proto.c
src/vector/src/vectorcf_trig.port.o : %.o : %.c $(include_headers) src/vector/src/vector_trig.proto.c

# builds for specific architectures
# ...

# vector autotest scripts
vector_autotests :=

# additional autotest objects
autotest_extra_obj +=

# vector benchmark scripts
vector_benchmarks :=



# Target collection
#
# Information about targets for each module is collected
# in these variables
objects :=							\
	src/libliquid.o						\
	$(agc_objects)						\
	$(audio_objects)					\
	$(buffer_objects)					\
	$(channel_objects)					\
	$(dotprod_objects)					\
	$(equalization_objects)					\
	$(fec_objects)						\
	$(fft_objects)						\
	$(filter_objects)					\
	$(framing_objects)					\
	$(math_objects)						\
	$(matrix_objects)					\
	$(modem_objects)					\
	$(multichannel_objects)					\
	$(nco_objects)						\
	$(optim_objects)					\
	$(quantization_objects)					\
	$(random_objects)					\
	$(sequence_objects)					\
	$(utility_objects)					\
	$(vector_objects)					\
	

autotest_sources :=						\
	autotest/null_autotest.c				\
	autotest/libliquid_autotest.c				\
	$(agc_autotests)					\
	$(audio_autotests)					\
	$(buffer_autotests)					\
	$(channel_autotests)					\
	$(dotprod_autotests)					\
	$(equalization_autotests)				\
	$(fec_autotests)					\
	$(fft_autotests)					\
	$(filter_autotests)					\
	$(framing_autotests)					\
	$(math_autotests)					\
	$(matrix_autotests)					\
	$(modem_autotests)					\
	$(multichannel_autotests)				\
	$(nco_autotests)					\
	$(optim_autotests)					\
	$(quantization_autotests)				\
	$(random_autotests)					\
	$(sequence_autotests)					\
	$(utility_autotests)					\
	$(vector_autotests)					\
	

benchmark_sources :=						\
	bench/null_benchmark.c					\
	$(agc_benchmarks)					\
	$(audio_benchmarks)					\
	$(buffer_benchmarks)					\
	$(channel_benchmarks)					\
	$(dotprod_benchmarks)					\
	$(equalization_benchmarks)				\
	$(fec_benchmarks)					\
	$(fft_benchmarks)					\
	$(filter_benchmarks)					\
	$(framing_benchmarks)					\
	$(math_benchmarks)					\
	$(matrix_benchmarks)					\
	$(modem_benchmarks)					\
	$(multichannel_benchmarks)				\
	$(nco_benchmarks)					\
	$(optim_benchmarks)					\
	$(quantization_benchmarks)				\
	$(random_benchmarks)					\
	$(sequence_benchmarks)					\
	$(utility_benchmarks)					\
	$(vector_benchmarks)					\


##
## TARGET : all       - build shared library (default)
##
.PHONY: all

# Shared library targets
ARCHIVE_LIB	= libliquid.${AR_LIB}
SHARED_LIB	= libliquid.${SH_LIB}

#
# darwin
#
libliquid.ar : $(objects)
	${LIBTOOL} -static -o $@ $^

# gcc -dynamiclib -install_name libliquid.dylib -o libliquid.dylib libmodem.a libutility.a 
libliquid.dylib : $(objects)
	$(CC) -dynamiclib ${COVERAGE_FLAGS} -install_name $@ -o $@ $^ $(LDFLAGS) $(LIBS)

#
# linux, et al
#
libliquid.a : $(objects)
	${AR} r $@ $^
	${RANLIB} $@

libliquid.so : libliquid.a
	$(CC) $(CFLAGS) $(LDFLAGS) -shared -Xlinker -soname=$@ -o $@ -Wl,-whole-archive $^ -Wl,-no-whole-archive $(LIBS)

# static archive and library objects
all: ${ARCHIVE_LIB} ${SHARED_LIB}

##
## TARGET : help      - print list of targets
##

# look for all occurrences of '## TARGET : ' and print rest of line to screen
help:
	@echo "Targets for liquid-dsp makefile:"
	@$(GREP) -E "^## TARGET : " [Mm]akefile | $(SED) 's/## TARGET : /  /'

## 
## TARGET : install   - installs the libraries and header files in the host system
##

install: all
	@echo "installing..."
	@echo ""
	mkdir -p $(DESTDIR)$(prefix)/include/liquid
	mkdir -p $(DESTDIR)$(libdir)
	install -m 644 -p libliquid.${AR_LIB} $(DESTDIR)$(libdir)/libliquid.${AR_LIB}
	install -m 644 -p libliquid.${SH_LIB} $(DESTDIR)$(libdir)/libliquid.${SH_LIB}.${VERSION}
	install -m 644 -p include/liquid.h $(DESTDIR)$(prefix)/include/liquid/liquid.h
	ln -sf libliquid.${SH_LIB}.${VERSION} $(DESTDIR)$(libdir)/libliquid.${SH_LIB}
	ln -sf libliquid.${SH_LIB}.${VERSION} $(DESTDIR)$(libdir)/libliquid.${SH_LIB}.1
	@echo ""
	@echo "---------------------------------------------------------"
	@echo "  liquid-dsp was successfully installed.     "
	@echo ""
	@echo "  On some machines (e.g. Linux) you should rebind your"
	@echo "  libraries by running 'ldconfig' to make the shared"
	@echo "  object available.  You might also need to modify your"
	@echo "  LD_LIBRARY_PATH environment variable to include the"
	@echo "  directory $(DESTDIR)$(exec_prefix)"
	@echo ""
	@echo "  Please report bugs to $(BUGREPORT)"
	@echo "---------------------------------------------------------"
	@echo ""

## 
## TARGET : uninstall - uninstalls the libraries and header files in the host system
##

#$(RM) $(addprefix $(DESTDIR)$(prefix)/include/liquid/, $(headers_install))
uninstall:
	@echo "uninstalling..."
	$(RM) $(DESTDIR)$(prefix)/include/liquid/liquid.h
	$(RM) $(DESTDIR)$(libdir)/libliquid.${AR_LIB}
	$(RM) $(DESTDIR)$(libdir)/libliquid.${SH_LIB}.${VERSION}
	$(RM) $(DESTDIR)$(libdir)/libliquid.${SH_LIB}.1
	$(RM) $(DESTDIR)$(libdir)/libliquid.${SH_LIB}
	@echo "done."

##
## autoscript
##

autoscript : scripts/autoscript

scripts/autoscript.o scripts/main.o : %.o : %.c
	$(CC) $(CPPFLAGS) $(CFLAGS) -c -o $@ $<

scripts/autoscript : scripts/autoscript.o scripts/main.o
	$(CC) $(CFLAGS) $(LDFLAGS) -o $@ $^ $(LIBS)

clean-autoscript :
	$(RM) scripts/autoscript.o scripts/main.o scripts/autoscript


##
## TARGET : check     - build and run autotest scripts
##

# Autotests are used to check the validity and accuracy of the
# DSP libraries.

.PHONY: autotest
autotest_prog = xautotest

# run the autotest generator script to create autotest_include.h
autotest_include.h : scripts/autoscript $(autotest_sources) $(include_headers)
	./scripts/autoscript $(PATHSEP) autotest $(autotest_sources) > $@

# autotest objects
# NOTE: by default, gcc compiles any file with a '.h' extension as a 'pre-compiled
#       header' so we need to explicitly tell it to compile as a c source file with
#       the '-x c' flag
autotest_obj = $(patsubst %.c,%.o,$(autotest_sources))
$(autotest_obj) $(autotest_extra_obj) autotest/autotest.o : %.o : %.c $(include_headers) autotest/autotest.h
	$(CC) $(CPPFLAGS) $(CFLAGS) $< -c -o $@

# compile the autotest program without linking
$(autotest_prog).o : autotest/xautotest.c autotest/autotest.h autotest_include.h
	$(CC) $(CPPFLAGS) $(CFLAGS) $< -c -o $@

# link the autotest program with the objects
# NOTE: linked libraries must come _after_ the target program
$(autotest_prog): $(autotest_prog).o $(autotest_obj) $(autotest_extra_obj) autotest/autotest.o ${ARCHIVE_LIB}
	$(CC) $(CFLAGS) $(LDFLAGS) $^ -o $@ $(LIBS)

# run the autotest program
check: $(autotest_prog)
	./$(autotest_prog) -v -o autotest.json

# let 'make test' be an alias for 'make check'
test: check

# clean the generated files
clean-check:
	$(RM) autotest_include.h $(autotest_prog).o $(autotest_prog)
	$(RM) $(autotest_obj)
	$(RM) $(autotest_extra_obj)
	$(RM) autotest/autotest.o
	$(RM) autotest.json
	$(RM) autotest/logs/*.m autotest/logs/*.dat
	$(RM) autotest/logs/*.bin autotest/logs/*.gnu autotest/logs/*.png

##
## TARGET : doc-check - build and run basic documentation checks
##

readme.c.example.c : README.md
	${SED} -n '23,43p' $< | ${SED} "s/<liquid\/liquid.h>/\"liquid.h\"/g" > $@

readme.c.example.o : %.o : %.c ${include_headers}
	${CC} ${CPPFLAGS} ${CFLAGS} $< -c -o $@

readme.c.example : % : %.o ${ARCHIVE_LIB}
	${CC} ${CFLAGS} ${LDFLAGS} $^ -o $@ ${LIBS}

readme.cc.example.cc : README.md
	${SED} -n '152,173p' $< | ${SED} "s/<liquid\/liquid.h>/\"liquid.h\"/g" > $@

readme.cc.example.o : %.o : %.cc ${include_headers}
	${CXX} ${CPPFLAGS} ${CXXFLAGS} $< -c -o $@

readme.cc.example : % : %.o ${ARCHIVE_LIB}
	${CXX} ${CXXFLAGS} ${LDFLAGS} $^ -o $@ ${LIBS}

doc-check : readme.c.example readme.cc.example ; ./readme.c.example && ./readme.cc.example

clean-doc-check:
	${RM} readme.*.example*

##
## TARGET : coverage  - run coverage test and produce report
##
coverage: coverage.out
	tail -n5 $<

${autotest_prog}.gcda : %.gcda : %
	./${autotest_prog}

coverage.out : ${autotest_prog}.gcda
	gcovr --root=src --exclude-directories=src/.*/tests --print-summary > $@

clean-coverage:
	$(RM) src/*.gcda src/*/src/*.gcda src/*/tests/*.gcda src/*/tests/data/*.gcda autotest/*.gcda scripts/*.gcda
	$(RM) src/*.gcno src/*/src/*.gcno src/*/tests/*.gcno src/*/tests/data/*.gcno autotest/*.gcno scripts/*.gcno
	$(RM) autotest/*.gcda bench/*.gcda examples/*.gcda sandbox/*.gcda
	$(RM) autotest/*.gcno bench/*.gcno examples/*.gcno sandbox/*.gcno
	$(RM) *.gcda *.gcno coverage.out


##
## TARGET : bench     - build and run all benchmarks
##

# Benchmarks measure the relative speed of the DSP algorithms running
# on the target platform.
.PHONY: bench
bench_prog	= benchmark
BENCH_CPPFLAGS	= $(CPPFLAGS)
BENCH_CFLAGS	= -Wall $(CFLAGS)
BENCH_LDFLAGS	= $(LDFLAGS)
BENCH_LIBS	= $(LIBS)

# run the benchmark generator script to create benchmark_include.h
benchmark_include.h : scripts/autoscript $(benchmark_sources) $(include_headers)
	./scripts/autoscript $(PATHSEP) benchmark $(benchmark_sources) > $@

# benchmark objects
# NOTE: by default, gcc compiles any file with a '.h' extension as a 'pre-compiled
#       header' so we need to explicitly tell it to compile as a c source file with
#       the '-x c' flag
benchmark_obj = $(patsubst %.c,%.o,$(benchmark_sources))
$(benchmark_obj) : %.o : %.c $(include_headers)
	$(CC) $(BENCH_CPPFLAGS) $(BENCH_CFLAGS) $< -c -o $@

# additional benchmark objects
$(benchmark_extra_obj) : %.o : %.c $(include_headers)

# compile the benchmark program without linking
$(bench_prog).o: bench/bench.c benchmark_include.h bench/bench.c
	$(CC) $(BENCH_CPPFLAGS) $(BENCH_CFLAGS) $< -c -o $(bench_prog).o

# link the benchmark program with the library objects
# NOTE: linked libraries must come _after_ the target program
$(bench_prog): $(bench_prog).o $(benchmark_obj) $(benchmark_extra_obj) ${ARCHIVE_LIB}
	$(CC) $(BENCH_CFLAGS) $(BENCH_LDFLAGS) $^ -o $(bench_prog) $(BENCH_LIBS)

# run the benchmark program
bench: $(bench_prog)
	./$(bench_prog) -o benchmark.json

# fftbench program
bench/fftbench.o : %.o : %.c
	$(CC) $(BENCH_CPPFLAGS) $(BENCH_CFLAGS) $< -c -o $@

bench/fftbench : % : %.o ${ARCHIVE_LIB}
	$(CC) $(BENCH_CFLAGS) $(BENCH_LDFLAGS) $^ -o $@ $(BENCH_LIBS)

# clean up the generated files
clean-bench:
	$(RM) benchmark_include.h $(bench_prog).o $(bench_prog)
	$(RM) $(benchmark_obj)
	$(RM) $(benchmark_extra_obj)
	$(RM) bench/fftbench.o
	$(RM) bench/fftbench


## 
## TARGET : examples  - build all examples binaries
##
.PHONY: examples
example_programs :=						\
	examples/agc_crcf_example				\
	examples/agc_crcf_squelch_example			\
	examples/agc_crcf_qpsk_example				\
	examples/agc_rrrf_example				\
	examples/ampmodem_example				\
	examples/asgramcf_example				\
	examples/asgramf_example				\
	examples/autocorr_cccf_example				\
	examples/bpacketsync_example				\
	examples/bpresync_example				\
	examples/bsequence_example				\
	examples/cbufferf_example				\
	examples/cgsolve_example				\
	examples/channel_cccf_example				\
	examples/compand_example				\
	examples/compand_cf_example				\
	examples/complementary_codes_example			\
	examples/conversion_example				\
	examples/crc_example					\
	examples/cpfskmodem_example				\
	examples/cpfskmodem_psd_example				\
	examples/cvsd_example					\
	examples/detector_cccf_example				\
	examples/dds_cccf_example				\
	examples/dsssframesync_example				\
	examples/dotprod_rrrf_example				\
	examples/dotprod_cccf_example				\
	examples/eqlms_cccf_block_example			\
	examples/eqlms_cccf_blind_example			\
	examples/eqlms_cccf_decisiondirected_example		\
	examples/eqlms_cccf_example				\
	examples/eqrls_cccf_example				\
	examples/error_handling_example				\
	examples/fec_example					\
	examples/fec_soft_example				\
	examples/fdelay_rrrf_example				\
	examples/fft_example					\
	examples/fftfilt_crcf_example				\
	examples/firdecim_crcf_example				\
	examples/firfarrow_rrrf_example				\
	examples/firfilt_cccf_example				\
	examples/firfilt_cccf_notch_example			\
	examples/firfilt_crcf_copy_example			\
	examples/firfilt_crcf_example				\
	examples/firfilt_crcf_dcblocker_example			\
	examples/firfilt_rrrf_example				\
	examples/firdes_doppler_example				\
	examples/firdes_kaiser_example				\
	examples/firdespm_callback_example			\
	examples/firdespm_halfband_example			\
	examples/firdespm_example				\
	examples/firdespm_lowpass_example			\
	examples/firhilb_example				\
	examples/firhilb_decim_example				\
	examples/firhilb_filter_example				\
	examples/firhilb_interp_example				\
	examples/firpfb_rrrf_example				\
	examples/firpfbch2_crcf_example				\
	examples/firpfbch2_crcf_reconstruct_example		\
	examples/firpfbchr_crcf_example				\
	examples/firinterp_crcf_example				\
	examples/firinterp_firdecim_crcf_example		\
	examples/firinterp_rrrf_linear_example			\
	examples/firinterp_rrrf_window_example			\
	examples/firpfbch_crcf_example				\
	examples/firpfbch_crcf_analysis_example			\
	examples/firpfbch_crcf_msource_example			\
	examples/firpfbch_crcf_synthesis_example		\
	examples/flexframesync_example				\
	examples/flexframesync_reconfig_example			\
	examples/framesync64_example				\
	examples/framesync64_performance_example		\
	examples/freqmodem_example				\
	examples/fskframesync_example				\
	examples/fskmodem_example				\
	examples/fskmodem_waterfall_example			\
	examples/gasearch_example				\
	examples/gasearch_knapsack_example			\
	examples/gmskframesync_example				\
	examples/gmskmodem_example				\
	examples/gmsk_eqlms_example				\
	examples/gmsk_tracking_example				\
	examples/gradsearch_datafit_example			\
	examples/gradsearch_example				\
	examples/interleaver_example				\
	examples/interleaver_soft_example			\
	examples/interleaver_scatterplot_example		\
	examples/iirdes_example					\
	examples/iirdes_analog_example				\
	examples/iirdes_pll_example				\
	examples/iirdecim_crcf_example				\
	examples/iirfilt_cccf_example				\
	examples/iirfilt_crcf_example				\
	examples/iirfilt_crcf_dcblocker_example			\
	examples/iirhilb_example				\
	examples/iirhilb_filter_example				\
	examples/iirinterp_crcf_example				\
	examples/kaiser_window_example				\
	examples/kbd_window_example				\
	examples/lpc_example					\
	examples/libliquid_example				\
	examples/matched_filter_example				\
	examples/math_lngamma_example				\
	examples/math_primitive_root_example			\
	examples/modem_arb_example				\
	examples/modem_example					\
	examples/modem_pi4dqpsk_example				\
	examples/modem_soft_example				\
	examples/modular_arithmetic_example			\
	examples/msequence_autocorr_example			\
	examples/msequence_example				\
	examples/msequence_generator_example			\
	examples/msourcecf_example				\
	examples/msresamp_crcf_example				\
	examples/msresamp_crcf_noise_example			\
	examples/msresamp2_crcf_example				\
	examples/nco_crcf_mix_example				\
	examples/nco_crcf_tone_example				\
	examples/nco_example					\
	examples/nco_pll_example				\
	examples/nco_pll_real_example				\
	examples/nco_pll_modem_example				\
	examples/nyquist_filter_example				\
	examples/ofdmflexframesync_example			\
	examples/ofdmframesync_example				\
	examples/ordfilt_rrrf_example				\
	examples/packetizer_example				\
	examples/packetizer_soft_example			\
	examples/pll_example					\
	examples/polyfit_comparison_example			\
	examples/polyfit_example				\
	examples/polyfit_lagrange_example			\
	examples/poly_findroots_example				\
	examples/qdetector_cccf_example				\
	examples/qdsync_cccf_example				\
	examples/qpacketmodem_performance_example		\
	examples/qpacketmodem_example				\
	examples/qpilotsync_example				\
	examples/qnsearch_example				\
	examples/qs1dsearch_example				\
	examples/quantize_example				\
	examples/random_histogram_example			\
	examples/repack_bytes_example				\
	examples/rresamp_crcf_example				\
	examples/rresamp_crcf_partition_example			\
	examples/rresamp_crcf_rnyquist_example			\
	examples/rresamp_rrrf_example				\
	examples/resamp_crcf_example				\
	examples/resamp_crcf_noise_example			\
	examples/resamp_crcf_rate_match_example			\
	examples/resamp2_cccf_example				\
	examples/resamp2_crcf_example				\
	examples/resamp2_crcf_decim_example			\
	examples/resamp2_crcf_filter_example			\
	examples/resamp2_crcf_interp_example			\
	examples/ricek_channel_example				\
	examples/scramble_example				\
	examples/smatrix_example				\
	examples/spgramcf_example				\
	examples/spgramf_example				\
	examples/spwaterfallcf_example				\
	examples/symsync_crcf_example				\
	examples/symsync_crcf_full_example			\
	examples/symsync_crcf_kaiser_example			\
	examples/symstreamcf_delay_example			\
	examples/symstreamcf_example				\
	examples/symstreamrcf_delay_example			\
	examples/symstreamrcf_example				\
	examples/symtrack_cccf_example				\
	examples/wdelayf_example				\
	examples/windowf_example				\
	examples/window_enbw_example				\
	examples/windowing_example				\

#	examples/metadata_example
#	examples/ofdmframegen_example
#	examples/gmskframe_example
#	examples/fading_generator_example

example_objects	= $(patsubst %,%.o,$(example_programs))
examples: $(example_programs)

# NOTE: linked libraries must come _after_ the target program
$(example_objects): %.o : %.c

$(example_programs): % : %.o ${ARCHIVE_LIB}
	$(CC) $(CFLAGS) $(LDFLAGS) $^ -o $@ $(LIBS)

# clean examples
clean-examples:
	$(RM) examples/*.o
	$(RM) $(example_programs)

## 
## TARGET : sandbox   - build all sandbox binaries
##

# NOTE: sandbox _requires_ fftw3 to build
.PHONY: sandbox
sandbox_programs =						\
	sandbox/am_demod_dsb_peak_detect_test			\
	sandbox/am_demod_dsb_pll_carrier_test			\
	sandbox/am_demod_dsb_pll_costas_test			\
	sandbox/am_demod_ssb_pll_carrier_test			\
	sandbox/bpresync_test					\
	sandbox/chromosome_test					\
	sandbox/cpmodem_test					\
	sandbox/count_ones_gentab				\
	sandbox/crc_gentab					\
	sandbox/ellip_func_test					\
	sandbox/ellip_test					\
	sandbox/eqlms_cccf_test					\
	sandbox/fecsoft_ber_test				\
	sandbox/fec_g2412product_test				\
	sandbox/fec_golay2412_test				\
	sandbox/fec_golay_test					\
	sandbox/fec_hamming3126_example				\
	sandbox/fec_hamming128_test				\
	sandbox/fec_hamming128_gentab				\
	sandbox/fec_hamming128_example				\
	sandbox/fec_hamming74_gentab				\
	sandbox/fec_hamming84_gentab				\
	sandbox/fec_hamming_test				\
	sandbox/fec_ldpc_test					\
	sandbox/fec_rep3_test					\
	sandbox/fec_rep5_test					\
	sandbox/fec_secded2216_test				\
	sandbox/fec_secded3932_test				\
	sandbox/fec_secded7264_test				\
	sandbox/fec_spc2216_test				\
	sandbox/fec_secded_punctured_test			\
	sandbox/fecsoft_conv_test				\
	sandbox/fecsoft_hamming128_gentab			\
	sandbox/fecsoft_ldpc_test				\
	sandbox/fec_sumproduct_test				\
	sandbox/fskcorr_test					\
	sandbox/fskmodem_test					\
	sandbox/fft_dual_radix_test				\
	sandbox/fft_mixed_radix_test				\
	sandbox/fft_recursive_plan_test				\
	sandbox/fft_recursive_test				\
	sandbox/fft_rader_prime_test				\
	sandbox/fft_rader_prime_radix2_test			\
	sandbox/fft_r2r_test					\
	sandbox/firdes_energy_test				\
	sandbox/firdes_fexp_test				\
	sandbox/firdes_gmskrx_test				\
	sandbox/firdes_group_delay_test				\
	sandbox/firdes_length_test				\
	sandbox/firdespm_halfband_test				\
	sandbox/firfarrow_rrrf_test				\
	sandbox/firfilt_dcblocker_test				\
	sandbox/firpfbch_analysis_alignment_test		\
	sandbox/firpfbch2_analysis_equivalence_test		\
	sandbox/firpfbch2_test					\
	sandbox/firpfbch2_flatness_test				\
	sandbox/firpfbch_analysis_equivalence_test		\
	sandbox/firpfbch_synthesis_equivalence_test		\
	sandbox/gmskmodem_test					\
	sandbox/gmskmodem_coherent_test				\
	sandbox/gmskmodem_equalizer_test			\
	sandbox/gmskmodem_psd_filter_compare_test		\
	sandbox/householder_test				\
	sandbox/iirdes_test					\
	sandbox/iirdes_gradsearch_test				\
	sandbox/iirfilt_intdiff_test				\
	sandbox/levinson_test					\
	sandbox/matched_filter_test				\
	sandbox/matched_filter_cfo_test				\
	sandbox/math_lngamma_test				\
	sandbox/math_cacosf_test				\
	sandbox/math_casinf_test				\
	sandbox/math_catanf_test				\
	sandbox/math_cexpf_test					\
	sandbox/math_clogf_test					\
	sandbox/math_csqrtf_test				\
	sandbox/matrix_test					\
	sandbox/minsearch_test					\
	sandbox/minsearch2_test					\
	sandbox/matrix_eig_test					\
	sandbox/modem_demodulate_arb_gentab			\
	sandbox/modem_demodulate_soft_test			\
	sandbox/modem_demodulate_soft_gentab			\
	sandbox/mskmodem_test					\
	sandbox/msresamp_crcf_test				\
	sandbox/ofdmoqam_firpfbch_test				\
	sandbox/ofdm_ber_test					\
	sandbox/ofdmframe_papr_test				\
	sandbox/ofdmframesync_cfo_test				\
	sandbox/pll_3rd_order_test				\
	sandbox/pll_design_test					\
	sandbox/predemod_sync_test				\
	sandbox/quasinewton_test				\
	sandbox/recursive_qpsk_test				\
	sandbox/resamp2_crcf_filterbank_test			\
	sandbox/resamp2_crcf_interp_recreate_test		\
	sandbox/reverse_byte_gentab				\
	sandbox/rhamming_test					\
	sandbox/rkaiser2_test					\
	sandbox/shadowing_test					\
	sandbox/simplex_test					\
	sandbox/symsync_crcf_test				\
	sandbox/symsync_eqlms_test				\
	sandbox/svd_test					\
	sandbox/thiran_allpass_iir_test				\
	sandbox/vectorcf_test					\

#	sandbox/packetizer_persistent_ber_test
#	firpfbch_analysis_test
#	sandbox/ofdmoqam_firpfbch_cfo_test
#	sandbox/mdct_test
#	sandbox/fct_test
#	sandbox/throttle_test # needs -lrt for certain gcc versions, rpi3


sandbox_objects	= $(patsubst %,%.o,$(sandbox_programs))
sandbox: $(sandbox_programs)
SANDBOX_LDFLAGS = $(LDFLAGS) -lfftw3f

# NOTE: linked libraries must come _after_ the target program
$(sandbox_objects): %.o : %.c

$(sandbox_programs): % : %.o ${ARCHIVE_LIB}
	$(CC) $(CFLAGS) $^ -o $@ $(LDFLAGS) $(LIBS)

# clean sandbox
clean-sandbox:
	$(RM) sandbox/*.o
	$(RM) $(sandbox_programs)

##
## TARGET : check-link- test linking to installed library
##

# run program, ensuring proper error code
check-link: scripts/liquid_linker_test ; ./$<

# use subset of compiler flags so we don't try to build or link against
# local files
scripts/liquid_linker_test.o : %.o : %.c
	$(CC) -c -Wall -O2 -o $@ $<

scripts/liquid_linker_test : % : %.o
	$(CC) -Wall -O2 -o $@ $< -L/usr/local/lib ${LIBS} -lliquid

extra_clean += scripts/liquid_linker_test.o scripts/liquid_linker_test

##
## TARGET : programs  - build all programs, but don't run anything
##
programs: all xautotest benchmark examples sandbox

##
## TARGET : world     - build absolutely everything
##
world : all bench check doc-check examples sandbox

##
## TARGET : clean     - clean build (objects, dependencies, libraries, etc.)
##

.PHONY: clean

clean-modules:
	@echo "cleaning modules..."
	$(RM) src/*/src/*.o src/*/bench/*.o src/*/tests/*.o
	$(RM) src/libliquid.o

clean: clean-modules clean-autoscript clean-check clean-coverage clean-bench clean-examples clean-sandbox clean-doc-check
	$(RM) ${ARCHIVE_LIB} ${SHARED_LIB} $(extra_clean)

##
## TARGET : distclean - removes everything except the originally distributed files
##

distclean: clean
	@echo "cleaning distribution..."
	$(RM) octave-core *_example.m
	$(RM) configure config.h config.h.in config.h.in~ config.log config.status
	$(RM) -r autom4te.cache
	$(RM) aclocal.m4
	$(RM) makefile
<|MERGE_RESOLUTION|>--- conflicted
+++ resolved
@@ -649,20 +649,9 @@
 	src/framing/src/gmskframesync.o				\
 	src/framing/src/ofdmflexframegen.o			\
 	src/framing/src/ofdmflexframesync.o			\
-<<<<<<< HEAD
-	src/framing/src/presync_cccf.o				\
 	src/framing/src/qdetector_cccf.o			\
-	src/framing/src/qdsync_cccf.o				\
-	src/framing/src/qpacketmodem.o				\
-=======
-	src/framing/src/qdetector_cccf.o			\
-	src/framing/src/qdsync_cccf.o				\
->>>>>>> 78710870
 	src/framing/src/qpilotgen.o				\
 	src/framing/src/qpilotsync.o				\
-	src/framing/src/symstreamcf.o				\
-	src/framing/src/symstreamrcf.o				\
-	src/framing/src/symtrack_cccf.o				\
 
 
 # list explicit targets and dependencies here
@@ -678,6 +667,7 @@
 	src/framing/src/bpresync.proto.c			\
 	src/framing/src/bsync.proto.c				\
 	src/framing/src/presync.proto.c				\
+	src/framing/src/qdsync.proto.c				\
 	src/framing/src/symtrack.proto.c			\
 
 src/framing/src/framingcf.o         : %.o : %.c $(include_headers) ${framing_prototypes_gen}
@@ -698,16 +688,6 @@
 src/framing/src/flexframesync.o     : %.o : %.c $(include_headers)
 src/framing/src/ofdmflexframegen.o  : %.o : %.c $(include_headers)
 src/framing/src/ofdmflexframesync.o : %.o : %.c $(include_headers)
-<<<<<<< HEAD
-src/framing/src/presync_cccf.o      : %.o : %.c $(include_headers) src/framing/src/presync.proto.c
-src/framing/src/symstreamcf.o       : %.o : %.c $(include_headers) src/framing/src/symstream.proto.c
-src/framing/src/symstreamrcf.o      : %.o : %.c $(include_headers) src/framing/src/symstreamr.proto.c
-src/framing/src/symtrack_cccf.o     : %.o : %.c $(include_headers) src/framing/src/symtrack.proto.c
-src/framing/src/qdsync_cccf.o       : %.o : %.c $(include_headers) src/framing/src/qdsync.proto.c
-=======
->>>>>>> 78710870
-src/framing/src/qpacketmodem.o      : %.o : %.c $(include_headers)
-
 
 framing_autotests :=						\
 	src/framing/tests/bpacketsync_autotest.c		\
