# base configuration
image: debian
stages: [build, test]
before_script:
  - apt-get -qq update
  - apt-get -qq install -y --no-install-recommends automake autoconf gcc g++ gcovr make valgrind time curl

# build from scratch
compile:
  stage: build
  script:
    - ./bootstrap.sh
    - ./configure
    - make -j4
  artifacts: # save output objects for test stages
    paths: [makefile, configure, config.h, config.h.in]

# test installation and linking appropriately
install:
  stage: test
  script:
    - make -j4
    - make install
    - ldconfig
    - make check-link

# compile and run benchmark program
bench:
  stage: test
  script:
    - make -j4 bench
  artifacts:
    paths: [benchmark.json]

# run all test programs
check:
  stage: test
  script:
    - ./configure
    - make -j4 check
  artifacts:
    paths: [autotest.json]

# build from scratch
coverage:
  stage: test
  script:
    - make distclean
    - ./bootstrap.sh
    - ./configure --enable-coverage
    - make -j4 coverage
  coverage: '/lines: \d+\.\d+%/'
  artifacts:
    paths: [coverage.out]

# compile and run documenation checks (e.g. example code in README.md)
check-doc:
  stage: test
  script:
    - make check-doc

# compile and run all example programs, timing how long each takes to run
examples:
  stage: test
  script:
    - make -j4 examples
    - echo '' > time.txt
    - ls examples/*_example | sed -E "s#(.*)#echo '\1' >> time.txt; { time -p ./\1 ; } 2>> time.txt#g" > run_examples.sh
    - /bin/sh run_examples.sh
  artifacts:
    paths: [run_examples.sh, time.txt]

# compile and run all autotest programs with valgrind
examples-memcheck:
  stage: test
  script:
    - make -j4 xautotest
    - mkdir valgrind
    - ./scripts/valgrind_eval.py -output valgrind -test 881
  artifacts:
    paths: [valgrind/*]

# build from scratch
coverage:
  stage: test
  script:
    - make distclean
    - ./bootstrap.sh
    - ./configure --enable-coverage
    - make -j4 coverage
<<<<<<< HEAD
    - curl -Os http://cli.codecov.io/latest/linux/codecov
    - chmod +x codecov
    - ./codecov --version
    - ./codecov upload-process -t $CODECOV_TOKEN --git-service gitlab --slug jgaeddert/liquid-dsp
=======
    #- curl -Os http://cli.codecov.io/latest/linux/codecov
    #- chmod +x codecov
    #- ./codecov --version
    #- ./codecov upload-process -t $CODECOV_TOKEN --git-service gitlab --slug jgaeddert/liquid-dsp
    - bash <(curl -s https://codecov.io/bash)
>>>>>>> 2cf513c2

  coverage: '/lines: \d+\.\d+%/'
  artifacts:
    paths: [coverage.out]
<|MERGE_RESOLUTION|>--- conflicted
+++ resolved
@@ -88,18 +88,11 @@
     - ./bootstrap.sh
     - ./configure --enable-coverage
     - make -j4 coverage
-<<<<<<< HEAD
-    - curl -Os http://cli.codecov.io/latest/linux/codecov
-    - chmod +x codecov
-    - ./codecov --version
-    - ./codecov upload-process -t $CODECOV_TOKEN --git-service gitlab --slug jgaeddert/liquid-dsp
-=======
     #- curl -Os http://cli.codecov.io/latest/linux/codecov
     #- chmod +x codecov
     #- ./codecov --version
     #- ./codecov upload-process -t $CODECOV_TOKEN --git-service gitlab --slug jgaeddert/liquid-dsp
     - bash <(curl -s https://codecov.io/bash)
->>>>>>> 2cf513c2
 
   coverage: '/lines: \d+\.\d+%/'
   artifacts:
