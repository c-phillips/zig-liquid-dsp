--- conflicted
+++ resolved
@@ -3933,10 +3933,9 @@
 // reset frame synchronizer internal state
 void flexframesync_reset(flexframesync _q);
 
-<<<<<<< HEAD
 // has frame been detected?
 int flexframesync_is_frame_open(flexframesync _q);
-=======
+
 // change length of user-defined region in header
 void flexframesync_set_header_len(flexframesync _q,
                                   unsigned int  _len);
@@ -3952,7 +3951,6 @@
 // set properties for header section
 int flexframesync_set_header_props(flexframesync          _q,
                                    flexframegenprops_s * _props);
->>>>>>> 84a1bd5d
 
 // push samples through frame synchronizer
 //  _q      :   frame synchronizer object
