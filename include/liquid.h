--- conflicted
+++ resolved
@@ -4685,7 +4685,6 @@
 //   TO         : output data type
 //   TC         : coefficients data type
 //   TI         : input data type
-<<<<<<< HEAD
 #define LIQUID_PRESYNC_DEFINE_API(PRESYNC,TO,TC,TI)                         \
                                                                             \
 /* Pre-demodulation signal synchronizer                                 */  \
@@ -4720,46 +4719,9 @@
 /*  _q          : pre-demod synchronizer object                         */  \
 /*  _rxy        : output cross correlation                              */  \
 /*  _dphi_hat   : output frequency offset estiamte                      */  \
-void PRESYNC(_correlate)(PRESYNC() _q,                                      \
-                         TO *      _rxy,                                    \
-                         float *   _dphi_hat);                              \
-=======
-#define LIQUID_PRESYNC_DEFINE_API(PRESYNC,TO,TC,TI)             \
-typedef struct PRESYNC(_s) * PRESYNC();                         \
-                                                                \
-/* create pre-demod synchronizer                            */  \
-/*  _v          :   baseband sequence                       */  \
-/*  _n          :   baseband sequence length                */  \
-/*  _dphi_max   :   maximum absolute frequency deviation    */  \
-/*  _m          :   number of correlators                   */  \
-PRESYNC() PRESYNC(_create)(TC *         _v,                     \
-                           unsigned int _n,                     \
-                           float        _dphi_max,              \
-                           unsigned int _m);                    \
-                                                                \
-/* destroy pre-demod synchronizer                           */  \
-void PRESYNC(_destroy)(PRESYNC() _q);                           \
-                                                                \
-/* print pre-demod synchronizer internal state              */  \
-void PRESYNC(_print)(PRESYNC() _q);                             \
-                                                                \
-/* reset pre-demod synchronizer internal state              */  \
-void PRESYNC(_reset)(PRESYNC() _q);                             \
-                                                                \
-/* push input sample into pre-demod synchronizer            */  \
-/*  _q          :   pre-demod synchronizer object           */  \
-/*  _x          :   input sample                            */  \
-void PRESYNC(_push)(PRESYNC() _q,                               \
-                    TI        _x);                              \
-                                                                \
-/* correlate input sequence                                 */  \
-/*  _q          :   pre-demod synchronizer object           */  \
-/*  _rxy        :   output cross correlation                */  \
-/*  _dphi_hat   :   output frequency offset estiamte        */  \
-void PRESYNC(_execute)(PRESYNC() _q,                            \
-                       TO *      _rxy,                          \
-                       float *   _dphi_hat);                    \
->>>>>>> c01e516c
+void PRESYNC(_execute)(PRESYNC() _q,                                        \
+                       TO *      _rxy,                                      \
+                       float *   _dphi_hat);                                \
 
 // non-binary pre-demodulation synchronizer
 LIQUID_PRESYNC_DEFINE_API(LIQUID_PRESYNC_MANGLE_CCCF,
