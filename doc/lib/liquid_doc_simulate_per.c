//
// liquid_doc_simulate_per.c
//

#include <stdlib.h>
#include <stdio.h>
#include <complex.h>
#include <string.h>
#include <math.h>

#include "liquid.h"
#include "liquid.doc.h"

// simulate packet error rate
//  _opts       :   simulation options
//  _SNRdB      :   signal-to-noise ratio [dB]
//  _results    :   simulation results
void simulate_per(simulate_per_opts _opts,
                  float _SNRdB,
                  simulate_per_results * _results)
{
    // validate input
    if (_opts.dec_msg_len == 0) {
        fprintf(stderr,"error: _dec_msg_len must be greater than 0\n");
        exit(1);
    }

    modulation_scheme ms            = _opts.ms;
    fec_scheme fec0                 = _opts.fec0;
    fec_scheme fec1                 = _opts.fec1;
    unsigned int dec_msg_len        = _opts.dec_msg_len;
    int soft_decoding               = _opts.soft_decoding;

    if (fec1 != LIQUID_FEC_NONE) {
        fprintf(stderr,"warning: simulate_per(), forcing fec1 to be 'none'\n");
        fec1 = LIQUID_FEC_NONE;
    }

    // stopping criteria
    unsigned long int min_packet_errors  = _opts.min_packet_errors;
    unsigned long int min_bit_errors     = _opts.min_bit_errors;
    unsigned long int min_packet_trials  = _opts.min_packet_trials;
    unsigned long int min_bit_trials     = _opts.min_bit_trials;
    unsigned long int max_packet_trials  = _opts.max_packet_trials;
    unsigned long int max_bit_trials     = _opts.max_bit_trials;

    // create objects
    //crc_scheme crc = LIQUID_CRC_32;
    fec p = fec_create(fec0, NULL);

    // create modem
    modem mod   = modem_create(ms);
    modem demod = modem_create(ms);
    unsigned int bps = modem_get_bps(mod);

    // derived values
    unsigned int enc_msg_len = fec_get_enc_msg_length(fec0,dec_msg_len);
    // modulated data
    div_t d;
    // ensure msg_length is long enough
    d = div(8*enc_msg_len, bps);
    unsigned int num_symbols = d.quot + (d.rem ? 1 : 0);
    float nstd = powf(10.0f, -_SNRdB / 20.0f);
    //printf("   nstd : %12.8f\n", nstd);

    float rate = _opts.bps * fec_get_rate(_opts.fec0) * fec_get_rate(_opts.fec1);

    // bookkeeping variables
    unsigned long int i;
    unsigned long int num_bit_trials;
    unsigned long int num_bit_errors = 0;
    unsigned long int num_packet_trials;
    unsigned long int num_packet_errors = 0;
    unsigned int num_written;           // for byte packing
    int continue_trials = 1;    // inner loop flag
    int success = 0;

    // data arrays
    unsigned char msg_org[dec_msg_len];         // original message
    unsigned char msg_enc[enc_msg_len];         // encoded message
    unsigned char msg_mod[num_symbols];         // modulated message (symbols)
    unsigned char msg_dem[num_symbols];         // demodulated message (symbols)
    unsigned char msg_dem_soft[8*num_symbols];  // demodulated message (soft bits)
    unsigned char msg_rec[enc_msg_len+8];       // received message (with padding)
    unsigned char msg_dec[dec_msg_len];         // decoded message

    //
    // ---------- BEGIN TRIALS ----------
    //

    // start trials for a particular SNR
    num_bit_trials = 0;
    num_bit_errors = 0;
    num_packet_trials = 0;
    num_packet_errors = 0;
    continue_trials = 1;
    do {

        // 1. init random data
        for (i=0; i<dec_msg_len; i++)
            msg_org[i] = rand() & 0xff;

        // 2. encode data
        fec_encode(p, dec_msg_len, msg_org, msg_enc);

        // 3. format encoded data into symbols
        //memset(msg, 0, msg_len*sizeof(unsigned char));
        liquid_repack_bytes(msg_enc,    8,      enc_msg_len,
                            msg_mod,    bps,   num_symbols,
                            &num_written);

        // 4. modulate
        float complex s;
        for (i=0; i<num_symbols; i++) {
            modem_modulate(mod, msg_mod[i], &s);

            // add noise
            cawgn(&s, nstd);
            //s += (randnf() + randnf()*_Complex_I)*nstd/sqrtf(2.0f);

            // demodulate
            unsigned int demod_sym;
            if (soft_decoding) {
                modem_demodulate_soft(demod, s, &demod_sym, &msg_dem_soft[bps*i]);
            } else {
                modem_demodulate(demod, s, &demod_sym);
            }
            msg_dem[i] = (unsigned char)demod_sym;

            //msg_dem[i] = msg_mod[i];
        }

        // 7. unpack demodulated symbols (hard decoding)
        if (!soft_decoding) {
            liquid_repack_bytes(msg_dem,   bps,    num_symbols,
                                msg_rec,   8,      enc_msg_len+8, // with padding
                                &num_written);
        }
        
        // 8. decode
        if (soft_decoding) {
            //fec_decode(codec, framebytes, rx_enc_data, dec_data);
            fec_decode_soft(p, dec_msg_len, msg_dem_soft, msg_dec);
        } else {
            //fec_decode(codec, framebytes, rx_enc_data, dec_data);
            fec_decode(p, dec_msg_len, msg_rec, msg_dec);
        }

        // 9. count errors
        unsigned int num_trial_bit_errors = 0;
        num_trial_bit_errors = count_bit_errors_array(msg_org, msg_dec, dec_msg_len);
        //printf("num errors: %u / %u\n", num_trial_bit_errors, 8*framebytes);
        int crc_pass = (num_trial_bit_errors > 0) ? 0 : 1;

        num_bit_errors += num_trial_bit_errors;
        num_bit_trials += 8*dec_msg_len;

        num_packet_errors += crc_pass ? 0 : 1;
        num_packet_trials++;

        // peridically print results
        if ( (num_packet_trials % 50)==0 && _opts.verbose) {
            float BER = (float)num_bit_errors/(float)num_bit_trials;
            float PER = (float)num_packet_errors/(float)num_packet_trials;
<<<<<<< HEAD
            float rate = bps * fec_get_rate(_opts.fec0) * fec_get_rate(_opts.fec1);
=======
>>>>>>> 9e4403d5

            printf(" %c SNR: %6.2f, EbN0: %6.2f, bits: %7lu/%9lu (%8.4e), packets: %6lu/%6lu (%6.2f%%)\r",
                    success ? '*' : ' ',
                    _SNRdB,
                    _SNRdB - 10.0f*log10f(rate),
                    num_bit_errors,     num_bit_trials,     BER,
                    num_packet_errors,  num_packet_trials,  PER*100.0f);
            fflush(stdout);
        }

        //
        // check stopping criteria
        //

        // have we reached the minimum errors and minimum trials criteria?
        if (num_packet_errors >= min_packet_errors  && 
            num_bit_errors    >= min_bit_errors     &&
            num_packet_trials >= min_packet_trials  &&
            num_bit_trials    >= min_bit_trials)
        {
            // good enough
            continue_trials = 0;
            success = 1;
        }

        // have we exceeded the maximum number of trials?
        if (num_packet_trials >= max_packet_trials ||
            num_bit_trials    >= max_bit_trials)
        {
            // too many trials
            continue_trials = 0;
            success = 0;
        }

    } while (continue_trials);

    // clean up objects
    fec_destroy(p);
    modem_destroy(mod);
    modem_destroy(demod);

    float BER = (float)num_bit_errors/(float)num_bit_trials;
    float PER = (float)num_packet_errors/(float)num_packet_trials;

    // save results
    _results->success = success;
    _results->num_bit_errors = num_bit_errors;
    _results->num_bit_trials = num_bit_trials;
    _results->num_packet_errors = num_packet_errors;
    _results->num_packet_trials = num_packet_trials;
    _results->BER = BER;
    _results->PER = PER;

    if ( _opts.verbose) {
        printf(" %c SNR: %6.2f, EbN0: %6.2f, bits: %7lu/%9lu (%8.4e), packets: %6lu/%6lu (%6.2f%%)\n",
                success ? '*' : ' ',
                _SNRdB,
                _SNRdB - 10.0f*log10f(rate),
                num_bit_errors,     num_bit_trials,     BER,
                num_packet_errors,  num_packet_trials,  PER*100.0f);
    }
}
<|MERGE_RESOLUTION|>--- conflicted
+++ resolved
@@ -62,8 +62,7 @@
     unsigned int num_symbols = d.quot + (d.rem ? 1 : 0);
     float nstd = powf(10.0f, -_SNRdB / 20.0f);
     //printf("   nstd : %12.8f\n", nstd);
-
-    float rate = _opts.bps * fec_get_rate(_opts.fec0) * fec_get_rate(_opts.fec1);
+    float rate = bps * fec_get_rate(_opts.fec0) * fec_get_rate(_opts.fec1);
 
     // bookkeeping variables
     unsigned long int i;
@@ -162,10 +161,7 @@
         if ( (num_packet_trials % 50)==0 && _opts.verbose) {
             float BER = (float)num_bit_errors/(float)num_bit_trials;
             float PER = (float)num_packet_errors/(float)num_packet_trials;
-<<<<<<< HEAD
             float rate = bps * fec_get_rate(_opts.fec0) * fec_get_rate(_opts.fec1);
-=======
->>>>>>> 9e4403d5
 
             printf(" %c SNR: %6.2f, EbN0: %6.2f, bits: %7lu/%9lu (%8.4e), packets: %6lu/%6lu (%6.2f%%)\r",
                     success ? '*' : ' ',
